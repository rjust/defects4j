name: Run CI tests
on: [push, pull_request]
jobs:
  test:
    runs-on: ubuntu-latest
    env:
      JDK_OS: linux
      JDK_ARCH: x64
      JDK_VERSION: 11u17
      JDK_DIR: jdk-11.0.17
    steps:
    - uses: actions/checkout@v4
      with:
        fetch-depth: 1
        show-progress: false
    - name: Cache JDK
      uses: actions/cache@v4
      id: cache-jdk
      with:
        path: ~/.java
        key: jdk-${{ env.JDK_OS }}-${{ env.JDK_ARCH }}-${{ env.JDK_VERSION }}
    - name: Install JDK
      if: steps.cache-jdk.outputs.cache-hit != 'true'
      run: |
        export JDK_FILE="jdk-$JDK_VERSION-$JDK_OS-$JDK_ARCH.tar.gz"
        export JDK_URL="https://defects4j.org/downloads/$JDK_FILE"
        if [ ! -f "$JDK_FILE" ]; then mkdir -p ~/.java && (timeout 400 curl -O -s -S -L --retry 3 "$JDK_URL" || curl -O -L --retry 3 "$JDK_URL") && tar -xzf "$JDK_FILE" -C ~/.java; fi
    - name: Setup JDK
      run: |
        export JAVA_HOME=$HOME/.java/$JDK_DIR
        echo "JAVA_HOME=$JAVA_HOME" >> $GITHUB_ENV
        echo "$JAVA_HOME/bin" >> $GITHUB_PATH
    - name: Install diffstat
      run: sudo apt-get install diffstat
    - name: Install Carton
      uses: perl-actions/install-with-cpanm@v1
      with:
        install: |
          Carton
    - name: Install Perl packages
      run: timeout 300 carton install || cpan carton install
    - name: Run ./init.sh
      run: |
        ./init.sh

    # Test the tutorial and basic commands
    - run: carton exec ./test_tutorial.sh
      name: test_tutorial.sh
      working-directory: "./framework/test"
    - run: carton exec ./test_monitor_test.sh
      name: test_monitor_test.sh
      working-directory: "./framework/test"
    - run: carton exec ./test_mutation_analysis.sh
      name: test_mutation_analysis.sh
      working-directory: "./framework/test"
    - run: carton exec ./test_gen_tests.sh -p Lang -b 6
      name: test_gen_tests.sh
      working-directory: "./framework/test"
    - run: carton exec ./test_fix_test_suite.sh
      name: test_fix_test_suite.sh
      working-directory: "./framework/test"
    - run: carton exec ./test_bug_mining.sh
      name: test_bug_mining.sh
      working-directory: "./framework/test"
<<<<<<< HEAD
    - run: carton exec ./test_style.sh
      name: test_style.sh
      working-directory: "./framework/test"
=======

    # Verify a few select bugs to detect serious breakages early.
    - run: carton exec ./test_verify_bugs.sh -p Lang -b 24 -A
      name: "test_verify_bugs.sh -p Lang -b 24 -A"
      working-directory: "./framework/test"
    - run: carton exec ./test_verify_bugs.sh -p Lang -b 62 -A
      name: "test_verify_bugs.sh -p Lang -b 62 -A"
      working-directory: "./framework/test"
    - run: carton exec ./test_verify_bugs.sh -p Closure -b 102 -A
      name: "test_verify_bugs.sh -p Closure -b 102 -A"
      working-directory: "./framework/test"
    - run: carton exec ./test_verify_bugs.sh -p Mockito -b 10 -A
      name: "test_verify_bugs.sh -p Mockito -b 10 -A"
      working-directory: "./framework/test"

# Verifying the export command for all bugs and verifying reproducibility of all
# bugs is very time-consuming. The jobs below should be run as part of the
# release process, but running them on every push and PR is unnecessary.
#
#    # Verify that export returns expected values for all projects.
>>>>>>> 2bd33b94
#    - run: carton exec ./test_export_command.sh -p Chart -p Cli -p Closure
#      name: "test export 1"
#      working-directory: "./framework/test"
#    - run: carton exec ./test_export_command.sh -p Codec -p Collections -p Compress -p Csv -p JacksonDatabind
#      name: "test export 2"
#      working-directory: "./framework/test"
#    - run: carton exec ./test_export_command.sh -p Gson -p JacksonCore -p JacksonXml -p Jsoup -p JxPath
#      name: "test export 3"
#      working-directory: "./framework/test"
#    - run: carton exec ./test_export_command.sh -p Lang -p Math -p Mockito -p Time
#      name: "test export 4"
#      working-directory: "./framework/test"
#
#    # Verify that all bugs are reproducible (run multiple jobs for projects that
#    # take a long time to finish).
### Chart
#    - run: carton exec ./test_verify_bugs.sh -p Chart
#      name: "Chart"
#      working-directory: "./framework/test"
### Cli
#    - run: carton exec ./test_verify_bugs.sh -p Cli
#      name: "Cli"
#      working-directory: "./framework/test"
### Closure
#    - run: carton exec ./test_verify_bugs.sh -p Closure -b1..10
#      name: "Closure 1-10"
#      working-directory: "./framework/test"
#    - run: carton exec ./test_verify_bugs.sh -p Closure -b11..15
#      name: "Closure 11-15"
#      working-directory: "./framework/test"
#    - run: carton exec ./test_verify_bugs.sh -p Closure -b16..20
#      name: "Closure 16-20"
#      working-directory: "./framework/test"
#    - run: carton exec ./test_verify_bugs.sh -p Closure -b21..30
#      name: "Closure 21-30"
#      working-directory: "./framework/test"
#    - run: carton exec ./test_verify_bugs.sh -p Closure -b31..40
#      name: "Closure 31-40"
#      working-directory: "./framework/test"
#    - run: carton exec ./test_verify_bugs.sh -p Closure -b41..50
#      name: "Closure 41-50"
#      working-directory: "./framework/test"
#    - run: carton exec ./test_verify_bugs.sh -p Closure -b51..60
#      name: "Closure 51-60"
#      working-directory: "./framework/test"
#    - run: carton exec ./test_verify_bugs.sh -p Closure -b61..70
#      name: "Closure 61-70"
#      working-directory: "./framework/test"
#    - run: carton exec ./test_verify_bugs.sh -p Closure -b71..80
#      name: "Closure 71-80"
#      working-directory: "./framework/test"
#    - run: carton exec ./test_verify_bugs.sh -p Closure -b81..90
#      name: "Closure 81-90"
#      working-directory: "./framework/test"
#    - run: carton exec ./test_verify_bugs.sh -p Closure -b91..100
#      name: "Closure 91-100"
#      working-directory: "./framework/test"
#    - run: carton exec ./test_verify_bugs.sh -p Closure -b101..111
#      name: "Closure 101-111"
#      working-directory: "./framework/test"
#    - run: carton exec ./test_verify_bugs.sh -p Closure -b112..122
#      name: "Closure 112-122"
#      working-directory: "./framework/test"
#    - run: carton exec ./test_verify_bugs.sh -p Closure -b123..133
#      name: "Closure 123-133"
#      working-directory: "./framework/test"
#    - run: carton exec ./test_verify_bugs.sh -p Closure -b134..142
#      name: "Closure 134-142"
#      working-directory: "./framework/test"
#    - run: carton exec ./test_verify_bugs.sh -p Closure -b143..151
#      name: "Closure 143-151"
#      working-directory: "./framework/test"
#    - run: carton exec ./test_verify_bugs.sh -p Closure -b152..160
#      name: "Closure 152-160"
#      working-directory: "./framework/test"
#    - run: carton exec ./test_verify_bugs.sh -p Closure -b161..169
#      name: "Closure 161-169"
#      working-directory: "./framework/test"
#    - run: carton exec ./test_verify_bugs.sh -p Closure -b170..176
#      name: "Closure 170-176"
#      working-directory: "./framework/test"
### Codec
#    - run: carton exec ./test_verify_bugs.sh -p Codec -b1..18
#      name: "Codec"
#      working-directory: "./framework/test"
### Collections
#    - run: carton exec ./test_verify_bugs.sh -p Collections -b25..28
#      name: "Collections"
#      working-directory: "./framework/test"
### Compress
#    - run: carton exec ./test_verify_bugs.sh -p Compress
#      name: "Compress"
#      working-directory: "./framework/test"
### Csv
#    - run: carton exec ./test_verify_bugs.sh -p Csv -b1..16
#      name: "Csv"
#      working-directory: "./framework/test"
### Gson
#    - run: carton exec ./test_verify_bugs.sh -p Gson -b1..18
#      name: "Gson"
#      working-directory: "./framework/test"
### JacksonCore
#    - run: carton exec ./test_verify_bugs.sh -p JacksonCore
#      name: "JacksonCore"
#      working-directory: "./framework/test"
### JacksonDatabind
#    - run: carton exec ./test_verify_bugs.sh -p JacksonDatabind -b1..14
#      name: "JacksonDatabind 1-14"
#      working-directory: "./framework/test"
#    - run: carton exec ./test_verify_bugs.sh -p JacksonDatabind -b15..28
#      name: "JacksonDatabind 15-28"
#      working-directory: "./framework/test"
#    - run: carton exec ./test_verify_bugs.sh -p JacksonDatabind -b29..43
#      name: "JacksonDatabind 29-43"
#      working-directory: "./framework/test"
#    - run: carton exec ./test_verify_bugs.sh -p JacksonDatabind -b44..57
#      name: "JacksonDatabind 44-57"
#      working-directory: "./framework/test"
#    - run: carton exec ./test_verify_bugs.sh -p JacksonDatabind -b58..67
#      name: "JacksonDatabind 58-67"
#      working-directory: "./framework/test"
#    - run: carton exec ./test_verify_bugs.sh -p JacksonDatabind -b68..76
#      name: "JacksonDatabind 68-76"
#      working-directory: "./framework/test"
#    - run: carton exec ./test_verify_bugs.sh -p JacksonDatabind -b77..86
#      name: "JacksonDatabind 77-86"
#      working-directory: "./framework/test"
#    - run: carton exec ./test_verify_bugs.sh -p JacksonDatabind -b87..96
#      name: "JacksonDatabind 87-96"
#      working-directory: "./framework/test"
#    - run: carton exec ./test_verify_bugs.sh -p JacksonDatabind -b97..104
#      name: "JacksonDatabind 97-104"
#      working-directory: "./framework/test"
#    - run: carton exec ./test_verify_bugs.sh -p JacksonDatabind -b105..112
#      name: "JacksonDatabind 105-112"
#      working-directory: "./framework/test"
### JacksonXml
#    - run: carton exec ./test_verify_bugs.sh -p JacksonXml -b1..6
#      name: "JacksonXml"
#      working-directory: "./framework/test"
### Jsoup
#    - run: carton exec ./test_verify_bugs.sh -p Jsoup -b1..50
#      name: "Jsoup 1-50"
#      working-directory: "./framework/test"
#    - run: carton exec ./test_verify_bugs.sh -p Jsoup -b51..93
#      name: "Jsoup 51-93"
#      working-directory: "./framework/test"
### JxPath
#    - run: carton exec ./test_verify_bugs.sh -p JxPath
#      name: "JxPath"
#      working-directory: "./framework/test"
### Lang
#    - run: carton exec ./test_verify_bugs.sh -p Lang
#      name: "Lang"
#      working-directory: "./framework/test"
### Math
#    - run: carton exec ./test_verify_bugs.sh -p Math -b1..18
#      name: "Math 1-18"
#      working-directory: "./framework/test"
#    - run: carton exec ./test_verify_bugs.sh -p Math -b19..36
#      name: "Math 19-36"
#      working-directory: "./framework/test"
#    - run: carton exec ./test_verify_bugs.sh -p Math -b20..54
#      name: "Math 20-54"
#      working-directory: "./framework/test"
#    - run: carton exec ./test_verify_bugs.sh -p Math -b55..80
#      name: "Math 55-80"
#      working-directory: "./framework/test"
#    - run: carton exec ./test_verify_bugs.sh -p Math -b81..106
#      name: "Math 81-106"
#      working-directory: "./framework/test"
### Mockito
#    - run: carton exec ./test_verify_bugs.sh -p Mockito -b1..5
#      name: "Mockito 1-5"
#      working-directory: "./framework/test"
#    - run: carton exec ./test_verify_bugs.sh -p Mockito -b6..10
#      name: "Mockito 6-10"
#      working-directory: "./framework/test"
#    - run: carton exec ./test_verify_bugs.sh -p Mockito -b11..15
#      name: "Mockito 11-15"
#      working-directory: "./framework/test"
#    - run: carton exec ./test_verify_bugs.sh -p Mockito -b16..20
#      name: "Mockito 16-20"
#      working-directory: "./framework/test"
#    - run: carton exec ./test_verify_bugs.sh -p Mockito -b21..26
#      name: "Mockito 21-26"
#      working-directory: "./framework/test"
#    - run: carton exec ./test_verify_bugs.sh -p Mockito -b27..38
#      name: "Mockito 27-38"
#      working-directory: "./framework/test"
### Time
#    - run: carton exec ./test_verify_bugs.sh -p Time
#      name: "Time"
#      working-directory: "./framework/test"<|MERGE_RESOLUTION|>--- conflicted
+++ resolved
@@ -62,11 +62,9 @@
     - run: carton exec ./test_bug_mining.sh
       name: test_bug_mining.sh
       working-directory: "./framework/test"
-<<<<<<< HEAD
     - run: carton exec ./test_style.sh
       name: test_style.sh
       working-directory: "./framework/test"
-=======
 
     # Verify a few select bugs to detect serious breakages early.
     - run: carton exec ./test_verify_bugs.sh -p Lang -b 24 -A
@@ -87,7 +85,6 @@
 # release process, but running them on every push and PR is unnecessary.
 #
 #    # Verify that export returns expected values for all projects.
->>>>>>> 2bd33b94
 #    - run: carton exec ./test_export_command.sh -p Chart -p Cli -p Closure
 #      name: "test export 1"
 #      working-directory: "./framework/test"
