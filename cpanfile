--- conflicted
+++ resolved
@@ -1,11 +1,8 @@
+requires 'DBD::CSV',    '>= 0.48';
 requires 'DBI',         '>= 1.63';
-requires 'DBD::CSV',    '>= 0.48';
-requires 'URI',         '>= 1.72';
 requires 'JSON',        '>= 2.97';
 requires 'JSON::Parse', '>= 0.55';
 requires 'List::Util',  '>= 1.33';
-<<<<<<< HEAD
 requires 'Perl::Critic';
-=======
 requires 'String::Interpolate', '>= 0.33';
->>>>>>> 22870d36
+requires 'URI',         '>= 1.72';