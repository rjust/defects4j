--- conflicted
+++ resolved
@@ -5,6 +5,7 @@
 set -e
 #
 
+# TODO: Major and the coverage tools should be moved to framework/lib
 ################################################################################
 # This script initializes Defects4J. In particular, it downloads and sets up:
 # - the project's version control repositories
@@ -12,7 +13,40 @@
 # - the supported test generation tools
 # - the supported code coverage tools (TODO)
 ################################################################################
+
+HOST_URL="https://defects4j.org/downloads"
+
+# Directories for project repositories and external libraries
+BASE="$(cd "$(dirname "$0")"; pwd)"
+DIR_REPOS="$BASE/project_repos"
+DIR_LIB_GEN="$BASE/framework/lib/test_generation/generation"
+DIR_LIB_RT="$BASE/framework/lib/test_generation/runtime"
+DIR_LIB_GRADLE="$BASE/framework/lib/build_systems/gradle"
+
+################################################################################
+
 main() {
+    echo "Checking system configuration ... "
+    # Check whether wget is available on OSX
+    if [ "$(uname)" = "Darwin" ] ; then
+        if ! wget --version > /dev/null 2>&1; then
+            print_error_and_exit "Couldn't find wget to download dependencies. Please install wget and re-run this script."
+        fi
+    fi
+    
+    # Check whether curl is available
+    if ! curl --version > /dev/null 2>&1; then
+        print_error_and_exit "Couldn't find curl to download dependencies. Please install curl and re-run this script."
+    fi
+    
+    # Check whether unzip is available
+    if ! unzip -v > /dev/null 2>&1; then
+        print_error_and_exit "Couldn't find unzip to extract dependencies. Please install unzip and re-run this script."
+    fi
+
+    # Create lib folders if necessary
+    mkdir -p "$DIR_LIB_GEN" && mkdir -p "$DIR_LIB_RT" && mkdir -p "$DIR_LIB_GRADLE"
+
     ############################################################################
     #
     # Download project repositories if necessary
@@ -145,6 +179,11 @@
     echo "|------------------------------------------------------------------------|"
 }
 
+################################################################################
+#
+# Utility functions
+#
+
 # Print an error message and terminate the script.
 # Takes one argument, a custom error message.
 # Prints the supplied error message and a script termination notice to stderr.
@@ -153,40 +192,6 @@
   echo -e "${1} \nTerminating initialization... " >&2
   exit 1
 }
-
-# TODO: Major and the coverage tools should be moved to framework/lib
-
-# Check whether wget is available on OSX
-if [ "$(uname)" = "Darwin" ] ; then
-    if ! wget --version > /dev/null 2>&1; then
-        print_error_and_exit "Couldn't find wget to download dependencies. Please install wget and re-run this script."
-    fi
-fi
-
-# Check whether curl is available
-if ! curl --version > /dev/null 2>&1; then
-    print_error_and_exit "Couldn't find curl to download dependencies. Please install curl and re-run this script."
-fi
-
-# Check whether unzip is available
-if ! unzip -v > /dev/null 2>&1; then
-    print_error_and_exit "Couldn't find unzip to extract dependencies. Please install unzip and re-run this script."
-fi
-################################################################################
-HOST_URL="https://defects4j.org/downloads"
-
-# Directories for project repositories and external libraries
-BASE="$(cd "$(dirname "$0")"; pwd)"
-DIR_REPOS="$BASE/project_repos"
-DIR_LIB_GEN="$BASE/framework/lib/test_generation/generation"
-DIR_LIB_RT="$BASE/framework/lib/test_generation/runtime"
-DIR_LIB_GRADLE="$BASE/framework/lib/build_systems/gradle"
-mkdir -p "$DIR_LIB_GEN" && mkdir -p "$DIR_LIB_RT" && mkdir -p "$DIR_LIB_GRADLE"
-
-################################################################################
-#
-# Utility functions
-#
 
 # MacOS does not install the timeout command by default.
 if [ "$(uname)" = "Darwin" ] ; then
@@ -258,125 +263,4 @@
     echo "$ts"
 }
 
-<<<<<<< HEAD
-main
-=======
-################################################################################
-#
-# Download project repositories if necessary
-#
-echo "Setting up project repositories ... "
-cd "$DIR_REPOS" && ./get_repos.sh
-
-################################################################################
-#
-# Download Major
-#
-# Adapt Major's default wrapper scripts:
-# - set headless to true to support Chart on machines without X.
-# - do not mutate code unless an MML is specified (for historical reasons,
-#   major v1 was sometimes called without specifying an MML to simply act as
-#   javac; Major v2+'s default is to generate all mutants as opposed to none).
-#
-echo
-echo "Setting up Major ... "
-MAJOR_VERSION="3.0.1"
-MAJOR_URL="https://mutation-testing.org/downloads"
-MAJOR_ZIP="major-${MAJOR_VERSION}_jre11.zip"
-cd "$BASE" && rm -rf major \
-           && download_url_and_unzip "$MAJOR_URL/$MAJOR_ZIP" \
-           && rm "$MAJOR_ZIP" \
-           && perl -pi -e '$_ .= qq(    -Djava.awt.headless=true \\\n    -Djava.locale.providers=COMPAT \\\n) if /CodeCacheSize/' \
-                major/bin/ant \
-           && perl -pi -e '$_ .= qq(\nif [ -z "\$MML" ]; then javac \$*; exit \$?; fi\n) if /^REFACTOR=/' \
-                major/bin/major \
-           && perl -pi -e '$_ = qq(REFACTOR=\${REFACTOR:-"enable.decl.refactor enable.method.refactor"}\n) if /^REFACTOR=/' \
-                major/bin/major \
-
-################################################################################
-#
-# Download EvoSuite
-#
-echo
-echo "Setting up EvoSuite ... "
-EVOSUITE_VERSION="1.1.0"
-EVOSUITE_URL="https://github.com/EvoSuite/evosuite/releases/download/v${EVOSUITE_VERSION}"
-EVOSUITE_JAR="evosuite-${EVOSUITE_VERSION}.jar"
-EVOSUITE_RT_JAR="evosuite-standalone-runtime-${EVOSUITE_VERSION}.jar"
-cd "$DIR_LIB_GEN" && download_url "$EVOSUITE_URL/$EVOSUITE_JAR"
-cd "$DIR_LIB_RT"  && download_url "$EVOSUITE_URL/$EVOSUITE_RT_JAR"
-# Set symlinks for the supported version of EvoSuite
-(cd "$DIR_LIB_GEN" && ln -sf "$EVOSUITE_JAR" "evosuite-current.jar")
-(cd "$DIR_LIB_RT" && ln -sf "$EVOSUITE_RT_JAR" "evosuite-rt.jar")
-
-################################################################################
-#
-# Download Randoop
-#
-echo
-echo "Setting up Randoop ... "
-RANDOOP_VERSION="4.3.3"
-RANDOOP_URL="https://github.com/randoop/randoop/releases/download/v${RANDOOP_VERSION}"
-RANDOOP_ZIP="randoop-${RANDOOP_VERSION}.zip"
-RANDOOP_JAR="randoop-all-${RANDOOP_VERSION}.jar"
-REPLACECALL_JAR="replacecall-${RANDOOP_VERSION}.jar"
-COVEREDCLASS_JAR="covered-class-${RANDOOP_VERSION}.jar"
-(cd "$DIR_LIB_GEN" && download_url_and_unzip "$RANDOOP_URL/$RANDOOP_ZIP")
-# Set symlink for the supported version of Randoop
-(cd "$DIR_LIB_GEN" && ln -sf "randoop-${RANDOOP_VERSION}/$RANDOOP_JAR" "randoop-current.jar")
-(cd "$DIR_LIB_GEN" && ln -sf "randoop-${RANDOOP_VERSION}/$REPLACECALL_JAR" "replacecall-current.jar")
-(cd "$DIR_LIB_GEN" && ln -sf "randoop-${RANDOOP_VERSION}/$COVEREDCLASS_JAR" "covered-class-current.jar")
-(cd "$DIR_LIB_GEN" && ln -sf "randoop-${RANDOOP_VERSION}/jacocoagent.jar" "jacocoagent.jar")
-
-################################################################################
-#
-# Download build system dependencies
-#
-echo
-echo "Setting up Gradle dependencies ... "
-
-cd "$DIR_LIB_GRADLE"
-
-GRADLE_DISTS_ZIP=defects4j-gradle-dists-v3.zip
-GRADLE_DEPS_ZIP=defects4j-gradle-deps-v3.zip
-
-old_dists_ts=0
-old_deps_ts=0
-
-if [ -e $GRADLE_DISTS_ZIP ]; then
-    old_dists_ts=$(get_modification_timestamp $GRADLE_DISTS_ZIP)
-fi
-if [ -e $GRADLE_DEPS_ZIP ]; then
-    old_deps_ts=$(get_modification_timestamp $GRADLE_DEPS_ZIP)
-fi
-
-# Only download archive if the server has a newer file
-download_url $HOST_URL/$GRADLE_DISTS_ZIP
-download_url $HOST_URL/$GRADLE_DEPS_ZIP
-new_dists_ts=$(get_modification_timestamp $GRADLE_DISTS_ZIP)
-new_deps_ts=$(get_modification_timestamp $GRADLE_DEPS_ZIP)
-
-# Update gradle distributions/dependencies if a newer archive was available
-[ "$old_dists_ts" != "$new_dists_ts" ] && mkdir "dists" && unzip -q -u $GRADLE_DISTS_ZIP -d "dists"
-[ "$old_deps_ts" != "$new_deps_ts" ] && unzip -q -u $GRADLE_DEPS_ZIP
-
-cd "$BASE"
-
-################################################################################
-#
-# Download utility programs
-#
-echo
-echo "Setting up utility programs ... "
-
-BUILD_ANALYZER_VERSION="0.0.1"
-BUILD_ANALYZER_JAR=build-analyzer-$BUILD_ANALYZER_VERSION.jar
-BUILD_ANALYZER_URL="https://github.com/jose/build-analyzer/releases/download/v$BUILD_ANALYZER_VERSION/$BUILD_ANALYZER_JAR"
-BUILD_ANALYZER_JAR_LOCAL="analyzer.jar"
-cd "$BASE/framework/lib" && download_url "$BUILD_ANALYZER_URL"
-rm -f "$BUILD_ANALYZER_JAR_LOCAL"
-ln -s "$BUILD_ANALYZER_JAR" "$BUILD_ANALYZER_JAR_LOCAL"
-
-echo
-echo "Defects4J successfully initialized."
->>>>>>> 2afac7e1
+main