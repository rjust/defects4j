#!/usr/bin/env bash
#
################################################################################
# This script initializes Defects4J. In particular, it downloads and sets up:
# - the project's version control repositories
# - the Major mutation framework
# - the supported test generation tools
# - the supported code coverage tools (TODO)
################################################################################
# TODO: Major and the coverage tools should be moved to framework/lib

# Check whether wget is available
if ! wget --version > /dev/null 2>&1; then
    echo "Couldn't find wget to download dependencies. Please install wget and re-run this script."
    exit 1
fi

# Directories for project repositories and external libraries
BASE="$(cd $(dirname $0); pwd)"
DIR_REPOS="$BASE/project_repos"
DIR_LIB_GEN="$BASE/framework/lib/test_generation/generation"
DIR_LIB_RT="$BASE/framework/lib/test_generation/runtime"
DIR_LIB_GRADLE="$BASE/framework/lib/build_systems/gradle"
mkdir -p "$DIR_LIB_GEN" && mkdir -p "$DIR_LIB_RT" && mkdir -p "$DIR_LIB_GRADLE"

################################################################################
#
# Download project repositories if necessary
#
echo "Setting up project repositories ... "
cd "$DIR_REPOS" && ./get_repos.sh

################################################################################
#
# Download Major
#
echo
echo "Setting up Major ... "
MAJOR_VERSION="1.3.1"
MAJOR_URL="http://mutation-testing.org/downloads"
MAJOR_ZIP="major-${MAJOR_VERSION}_jre7.zip"
cd "$BASE" && wget -nv -N "$MAJOR_URL/$MAJOR_ZIP" \
           && unzip -o "$MAJOR_ZIP" > /dev/null \
           && rm "$MAJOR_ZIP" \
           && cp major/bin/.ant major/bin/ant

################################################################################
#
# Download EvoSuite
#
echo
echo "Setting up EvoSuite ... "
<<<<<<< HEAD
EVOSUITE_VERSION="1.0.5"
EVOSUITE_URL="https://github.com/EvoSuite/evosuite/releases/download/v${EVOSUITE_VERSION}"
=======
EVOSUITE_VERSION="0.2.0"
EVOSUITE_URL="http://people.cs.umass.edu/~rjust/defects4j/download"
>>>>>>> ce90ad5a
EVOSUITE_JAR="evosuite-${EVOSUITE_VERSION}.jar"
EVOSUITE_RT_JAR="evosuite-standalone-runtime-${EVOSUITE_VERSION}.jar"
cd "$DIR_LIB_GEN" && [ ! -f "$EVOSUITE_JAR" ] \
                  && wget -nv "$EVOSUITE_URL/$EVOSUITE_JAR"
cd "$DIR_LIB_RT"  && [ ! -f "$EVOSUITE_RT_JAR" ] \
                  && wget -nv "$EVOSUITE_URL/$EVOSUITE_RT_JAR"
# Set symlinks for the supported version of EvoSuite
ln -sf "$DIR_LIB_GEN/$EVOSUITE_JAR" "$DIR_LIB_GEN/evosuite-current.jar"
ln -sf "$DIR_LIB_RT/$EVOSUITE_RT_JAR" "$DIR_LIB_RT/evosuite-rt.jar"

################################################################################
#
# Download Randoop
#
echo
echo "Setting up Randoop ... "
RANDOOP_VERSION="3.1.1"
RANDOOP_URL="https://github.com/randoop/randoop/releases/download/v${RANDOOP_VERSION}"
RANDOOP_JAR="randoop-all-${RANDOOP_VERSION}.jar"
RANDOOP_AGENT_JAR="exercised-class-${RANDOOP_VERSION}.jar"
# TODO: Remove the temporary download of javassist once it is included in the
# Randoop release.
cd "$DIR_LIB_GEN" && [ ! -f "$RANDOOP_JAR" ] \
                && wget -nv "$RANDOOP_URL/$RANDOOP_JAR" \
                && wget -nv "$RANDOOP_URL/$RANDOOP_AGENT_JAR" \
                && wget -nv "https://people.cs.umass.edu/~rjust/javassist.jar"
# Set symlink for the supported version of Randoop
ln -sf "$DIR_LIB_GEN/$RANDOOP_JAR" "$DIR_LIB_GEN/randoop-current.jar"
ln -sf "$DIR_LIB_GEN/$RANDOOP_AGENT_JAR" "$DIR_LIB_GEN/randoop-agent-current.jar"

#
# Download T3
#
echo
echo "Setting up T3 ... "
T3_URL="http://www.staff.science.uu.nl/~prase101/research/projects/T2/T3/T3_dist.zip"
T3_JAR="T3.jar"
cd "$DIR_LIB_GEN" && [ ! -f "$T3_JAR" ] \
                  && wget -nv "$T3_URL" \
                  && unzip -j T3_dist.zip "$T3_JAR" -d .
# Set symlink for the supported version of T3
ln -sf "$DIR_LIB_GEN/$T3_JAR" "$DIR_LIB_GEN/t3-current.jar"
ln -sf "$DIR_LIB_GEN/$T3_JAR" "$DIR_LIB_RT/t3-rt.jar"

#
# Download JTExpert and GRT
#
echo
echo "Setting up JTExpert and GRT ... "
# TODO: Download JTExpert and GRT from official release websites, once they exist.
JTE_GRT_URL="https://people.cs.umass.edu/~rjust/jte_grt.zip"
cd "$DIR_LIB_GEN" && [ ! -f grt.jar ] \
                  && wget -nv "$JTE_GRT_URL" \
                  && unzip jte_grt.zip
# Set symlink for the supported version of GRT and JTExpert
ln -sf "$DIR_LIB_GEN/grt.jar" "$DIR_LIB_GEN/grt-current.jar"
ln -sf "$DIR_LIB_GEN/JTExpert/JTExpert-1.4.jar" "$DIR_LIB_GEN/jtexpert-current.jar"

################################################################################
#
# Download build system dependencies
#
echo
echo "Setting up Gradle dependencies ... "
GRADLE_ZIP=defects4j-gradle.zip
# The BSD version of stat does not support --version or -c
if stat --version &> /dev/null; then
    # GNU version
    cmd="stat -c %Y $GRADLE_ZIP"
else
    # BSD version
    cmd="stat -f %m $GRADLE_ZIP"
fi

cd "$DIR_LIB_GRADLE"
if [ -e $GRADLE_ZIP ]; then
    old_ts=$($cmd)
else
    old_ts=0
fi
# Only download archive if the server has a newer file
wget -N http://people.cs.umass.edu/~rjust/defects4j/download/$GRADLE_ZIP
new=$($cmd)

# Update gradle versions if a newer archive was available
[ "$old" != "$new" ] && unzip -q -u $GRADLE_ZIP

cd "$BASE"
echo
echo "Defects4J successfully initialized."<|MERGE_RESOLUTION|>--- conflicted
+++ resolved
@@ -36,7 +36,7 @@
 #
 echo
 echo "Setting up Major ... "
-MAJOR_VERSION="1.3.1"
+MAJOR_VERSION="1.3.2"
 MAJOR_URL="http://mutation-testing.org/downloads"
 MAJOR_ZIP="major-${MAJOR_VERSION}_jre7.zip"
 cd "$BASE" && wget -nv -N "$MAJOR_URL/$MAJOR_ZIP" \
@@ -50,13 +50,8 @@
 #
 echo
 echo "Setting up EvoSuite ... "
-<<<<<<< HEAD
 EVOSUITE_VERSION="1.0.5"
 EVOSUITE_URL="https://github.com/EvoSuite/evosuite/releases/download/v${EVOSUITE_VERSION}"
-=======
-EVOSUITE_VERSION="0.2.0"
-EVOSUITE_URL="http://people.cs.umass.edu/~rjust/defects4j/download"
->>>>>>> ce90ad5a
 EVOSUITE_JAR="evosuite-${EVOSUITE_VERSION}.jar"
 EVOSUITE_RT_JAR="evosuite-standalone-runtime-${EVOSUITE_VERSION}.jar"
 cd "$DIR_LIB_GEN" && [ ! -f "$EVOSUITE_JAR" ] \
@@ -73,16 +68,12 @@
 #
 echo
 echo "Setting up Randoop ... "
-RANDOOP_VERSION="3.1.1"
+RANDOOP_VERSION="3.1.5"
 RANDOOP_URL="https://github.com/randoop/randoop/releases/download/v${RANDOOP_VERSION}"
 RANDOOP_JAR="randoop-all-${RANDOOP_VERSION}.jar"
-RANDOOP_AGENT_JAR="exercised-class-${RANDOOP_VERSION}.jar"
-# TODO: Remove the temporary download of javassist once it is included in the
-# Randoop release.
 cd "$DIR_LIB_GEN" && [ ! -f "$RANDOOP_JAR" ] \
                 && wget -nv "$RANDOOP_URL/$RANDOOP_JAR" \
-                && wget -nv "$RANDOOP_URL/$RANDOOP_AGENT_JAR" \
-                && wget -nv "https://people.cs.umass.edu/~rjust/javassist.jar"
+                && wget -nv "$RANDOOP_URL/$RANDOOP_AGENT_JAR"
 # Set symlink for the supported version of Randoop
 ln -sf "$DIR_LIB_GEN/$RANDOOP_JAR" "$DIR_LIB_GEN/randoop-current.jar"
 ln -sf "$DIR_LIB_GEN/$RANDOOP_AGENT_JAR" "$DIR_LIB_GEN/randoop-agent-current.jar"
