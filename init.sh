#!/usr/bin/env bash
#
# Any subsequent command which fail will cause the shell script to exit
# immediately
set -e
#
################################################################################
# This script initializes Defects4J. In particular, it downloads and sets up:
# - the project's version control repositories
# - the Major mutation framework
# - the supported test generation tools
# - the supported code coverage tools (TODO)
################################################################################
# TODO: Major and the coverage tools should be moved to framework/lib

# Check whether curl is available
if ! curl --version > /dev/null 2>&1; then
    echo "Couldn't find curl to download dependencies. Please install curl and re-run this script."
    exit 1
fi

HOST_URL="https://defects4j.org/downloads"

# Directories for project repositories and external libraries
BASE="$(cd $(dirname $0); pwd)"
DIR_REPOS="$BASE/project_repos"
DIR_LIB_GEN="$BASE/framework/lib/test_generation/generation"
DIR_LIB_RT="$BASE/framework/lib/test_generation/runtime"
DIR_LIB_GRADLE="$BASE/framework/lib/build_systems/gradle"
mkdir -p "$DIR_LIB_GEN" && mkdir -p "$DIR_LIB_RT" && mkdir -p "$DIR_LIB_GRADLE"

################################################################################
#
# Utility functions
#

# Try curl command twice to handle hosts that hang for a long time.
# The last argument must be the URL, and the -O command-line argument must be supplied.
curl_with_retry() {
    timeout 5m curl -s -S "$@" || (echo "retrying curl $@" && rm -f `basename ${@: -1}` && curl "$@")
}

# Get time of last data modification of a file
get_modification_timestamp() {
    local USAGE="Usage: get_modification_timestamp <file>"
    if [ "$#" != 1 ]; then
        echo "$USAGE" >&2
        exit 1
    fi

    local f="$1"

    # The BSD version of stat does not support --version or -c
    if stat --version &> /dev/null; then
        # GNU version
        cmd="stat -c %Y $f"
    else
        # BSD version
        cmd="stat -f %m $f"
    fi

    local ts=$($cmd)
    echo "$ts"
}

################################################################################
#
# Download project repositories if necessary
#
echo "Setting up project repositories ... "
cd "$DIR_REPOS" && ./get_repos.sh

################################################################################
#
# Download Major
#
echo
echo "Setting up Major ... "
MAJOR_VERSION="1.3.4"
MAJOR_URL="https://mutation-testing.org/downloads"
MAJOR_ZIP="major-${MAJOR_VERSION}_jre7.zip"
cd "$BASE" && curl_with_retry -R -L -O -z "$MAJOR_ZIP" "$MAJOR_URL/$MAJOR_ZIP" \
           && unzip -o "$MAJOR_ZIP" > /dev/null \
           && rm "$MAJOR_ZIP" \
           && cp major/bin/.ant major/bin/ant

################################################################################
#
# Download EvoSuite
#
echo
echo "Setting up EvoSuite ... "
EVOSUITE_VERSION="1.0.6"
EVOSUITE_URL="https://github.com/EvoSuite/evosuite/releases/download/v${EVOSUITE_VERSION}"
EVOSUITE_JAR="evosuite-${EVOSUITE_VERSION}.jar"
EVOSUITE_RT_JAR="evosuite-standalone-runtime-${EVOSUITE_VERSION}.jar"
cd "$DIR_LIB_GEN" && curl_with_retry -R -L -O -z "$EVOSUITE_JAR" "$EVOSUITE_URL/$EVOSUITE_JAR"
cd "$DIR_LIB_RT"  && curl_with_retry -R -L -O -z "$EVOSUITE_RT_JAR" "$EVOSUITE_URL/$EVOSUITE_RT_JAR"
# Set symlinks for the supported version of EvoSuite
(cd "$DIR_LIB_GEN" && ln -sf "$EVOSUITE_JAR" "evosuite-current.jar")
(cd "$DIR_LIB_RT" && ln -sf "$EVOSUITE_RT_JAR" "evosuite-rt.jar")

################################################################################
#
# Download Randoop
#
echo
echo "Setting up Randoop ... "
RANDOOP_VERSION="4.2.1"
RANDOOP_URL="https://github.com/randoop/randoop/releases/download/v${RANDOOP_VERSION}"
RANDOOP_ZIP="randoop-${RANDOOP_VERSION}.zip"
RANDOOP_JAR="randoop-all-${RANDOOP_VERSION}.jar"
REPLACECALL_JAR="replacecall-${RANDOOP_VERSION}.jar"
COVEREDCLASS_JAR="covered-class-${RANDOOP_VERSION}.jar"
<<<<<<< HEAD
(cd "$DIR_LIB_GEN" && [ ! -f "$RANDOOP_ZIP" ] \
                   && wget -nv "$RANDOOP_URL/$RANDOOP_ZIP" \
                   && unzip $RANDOOP_ZIP)
# Set symlink for the supported version of Randoop
(cd "$DIR_LIB_GEN" && ln -sf "randoop-${RANDOOP_VERSION}/$RANDOOP_JAR" "randoop-current.jar")
(cd "$DIR_LIB_GEN" && ln -sf "randoop-${RANDOOP_VERSION}/$COVEREDCLASS_JAR" "covered-class-current.jar")
(cd "$DIR_LIB_GEN" && ln -sf "randoop-${RANDOOP_VERSION}/$REPLACECALL_JAR" "replacecall-current.jar")
# TODO: Does not seem to be necessary as the replacecall jar is on the boot cp.
#(cd "$DIR_LIB_GEN" && jar -xf "randoop-${RANDOOP_VERSION}/$REPLACECALL_JAR" "default-replacements.txt")
=======
(cd "$DIR_LIB_GEN" && curl_with_retry -R -L -O -z "$RANDOOP_ZIP" "$RANDOOP_URL/$RANDOOP_ZIP" \
                   && unzip $RANDOOP_ZIP)
# Set symlink for the supported version of Randoop
(cd "$DIR_LIB_GEN" && ln -sf "randoop-${RANDOOP_VERSION}/$RANDOOP_JAR" "randoop-current.jar")
(cd "$DIR_LIB_GEN" && ln -sf "randoop-${RANDOOP_VERSION}/$REPLACECALL_JAR" "replacecall-current.jar")
(cd "$DIR_LIB_GEN" && ln -sf "randoop-${RANDOOP_VERSION}/$COVEREDCLASS_JAR" "covered-class-current.jar")
>>>>>>> 537e5ca2

################################################################################
#
# Download build system dependencies
#
echo
echo "Setting up Gradle dependencies ... "

cd "$DIR_LIB_GRADLE"

GRADLE_DISTS_ZIP=defects4j-gradle-dists.zip
GRADLE_DEPS_ZIP=defects4j-gradle-deps.zip

old_dists_ts=0
old_deps_ts=0

if [ -e $GRADLE_DISTS_ZIP ]; then
    old_dists_ts=$(get_modification_timestamp $GRADLE_DISTS_ZIP)
fi
if [ -e $GRADLE_DEPS_ZIP ]; then
    old_deps_ts=$(get_modification_timestamp $GRADLE_DEPS_ZIP)
fi

# Only download archive if the server has a newer file
curl_with_retry -O -L -R -z "$GRADLE_DISTS_ZIP" $HOST_URL/$GRADLE_DISTS_ZIP
curl_with_retry -O -L -R -z "$GRADLE_DEPS_ZIP" $HOST_URL/$GRADLE_DEPS_ZIP
new_dists_ts=$(get_modification_timestamp $GRADLE_DISTS_ZIP)
new_deps_ts=$(get_modification_timestamp $GRADLE_DEPS_ZIP)

# Update gradle distributions/dependencies if a newer archive was available
[ "$old_dists_ts" != "$new_dists_ts" ] && mkdir "dists" && unzip -q -u $GRADLE_DISTS_ZIP -d "dists"
[ "$old_deps_ts" != "$new_deps_ts" ] && unzip -q -u $GRADLE_DEPS_ZIP

cd "$BASE"

################################################################################
#
# Download utility programs
#
echo
echo "Setting up utility programs ... "

BUILD_ANALYZER_VERSION="0.0.1"
BUILD_ANALYZER_JAR=build-analyzer-$BUILD_ANALYZER_VERSION.jar
BUILD_ANALYZER_URL="https://github.com/jose/build-analyzer/releases/download/v$BUILD_ANALYZER_VERSION/$BUILD_ANALYZER_JAR"
BUILD_ANALYZER_JAR_LOCAL="analyzer.jar"
cd "$BASE/framework/lib" && curl_with_retry -O -L -R -z "$BUILD_ANALYZER_JAR" "$BUILD_ANALYZER_URL"
rm -f "$BUILD_ANALYZER_JAR_LOCAL"
ln -s "$BUILD_ANALYZER_JAR" "$BUILD_ANALYZER_JAR_LOCAL"

echo
echo "Defects4J successfully initialized."<|MERGE_RESOLUTION|>--- conflicted
+++ resolved
@@ -112,24 +112,12 @@
 RANDOOP_JAR="randoop-all-${RANDOOP_VERSION}.jar"
 REPLACECALL_JAR="replacecall-${RANDOOP_VERSION}.jar"
 COVEREDCLASS_JAR="covered-class-${RANDOOP_VERSION}.jar"
-<<<<<<< HEAD
-(cd "$DIR_LIB_GEN" && [ ! -f "$RANDOOP_ZIP" ] \
-                   && wget -nv "$RANDOOP_URL/$RANDOOP_ZIP" \
-                   && unzip $RANDOOP_ZIP)
-# Set symlink for the supported version of Randoop
-(cd "$DIR_LIB_GEN" && ln -sf "randoop-${RANDOOP_VERSION}/$RANDOOP_JAR" "randoop-current.jar")
-(cd "$DIR_LIB_GEN" && ln -sf "randoop-${RANDOOP_VERSION}/$COVEREDCLASS_JAR" "covered-class-current.jar")
-(cd "$DIR_LIB_GEN" && ln -sf "randoop-${RANDOOP_VERSION}/$REPLACECALL_JAR" "replacecall-current.jar")
-# TODO: Does not seem to be necessary as the replacecall jar is on the boot cp.
-#(cd "$DIR_LIB_GEN" && jar -xf "randoop-${RANDOOP_VERSION}/$REPLACECALL_JAR" "default-replacements.txt")
-=======
 (cd "$DIR_LIB_GEN" && curl_with_retry -R -L -O -z "$RANDOOP_ZIP" "$RANDOOP_URL/$RANDOOP_ZIP" \
                    && unzip $RANDOOP_ZIP)
 # Set symlink for the supported version of Randoop
 (cd "$DIR_LIB_GEN" && ln -sf "randoop-${RANDOOP_VERSION}/$RANDOOP_JAR" "randoop-current.jar")
 (cd "$DIR_LIB_GEN" && ln -sf "randoop-${RANDOOP_VERSION}/$REPLACECALL_JAR" "replacecall-current.jar")
 (cd "$DIR_LIB_GEN" && ln -sf "randoop-${RANDOOP_VERSION}/$COVEREDCLASS_JAR" "covered-class-current.jar")
->>>>>>> 537e5ca2
 
 ################################################################################
 #
