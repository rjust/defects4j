--- conflicted
+++ resolved
@@ -1,24 +1,8 @@
 diff --git a/src/java/org/apache/commons/jxpath/ri/compiler/CoreOperationGreaterThan.java b/src/java/org/apache/commons/jxpath/ri/compiler/CoreOperationGreaterThan.java
-<<<<<<< HEAD
 index 4d8c2c4..3a053d4 100644
 --- a/src/java/org/apache/commons/jxpath/ri/compiler/CoreOperationGreaterThan.java
 +++ b/src/java/org/apache/commons/jxpath/ri/compiler/CoreOperationGreaterThan.java
 @@ -28,8 +28,10 @@ public class CoreOperationGreaterThan extends CoreOperationRelationalExpression
-=======
-index 4d8c2c4..af667db 100644
---- a/src/java/org/apache/commons/jxpath/ri/compiler/CoreOperationGreaterThan.java
-+++ b/src/java/org/apache/commons/jxpath/ri/compiler/CoreOperationGreaterThan.java
-@@ -16,6 +16,8 @@
-  */
- package org.apache.commons.jxpath.ri.compiler;
- 
-+import org.apache.commons.jxpath.ri.EvalContext;
-+import org.apache.commons.jxpath.ri.InfoSetUtil;
- /**
-  * Implementation of Expression for the operation "&gt;".
-  *
-@@ -28,8 +30,10 @@ public class CoreOperationGreaterThan extends CoreOperationRelationalExpression
->>>>>>> 91df5818
          super(new Expression[] { arg1, arg2 });
      }
  
@@ -32,26 +16,10 @@
  
      public String getSymbol() {
 diff --git a/src/java/org/apache/commons/jxpath/ri/compiler/CoreOperationGreaterThanOrEqual.java b/src/java/org/apache/commons/jxpath/ri/compiler/CoreOperationGreaterThanOrEqual.java
-<<<<<<< HEAD
 index c3d5720..b9f156c 100644
 --- a/src/java/org/apache/commons/jxpath/ri/compiler/CoreOperationGreaterThanOrEqual.java
 +++ b/src/java/org/apache/commons/jxpath/ri/compiler/CoreOperationGreaterThanOrEqual.java
 @@ -29,8 +29,10 @@ public class CoreOperationGreaterThanOrEqual extends
-=======
-index c3d5720..42b4ec2 100644
---- a/src/java/org/apache/commons/jxpath/ri/compiler/CoreOperationGreaterThanOrEqual.java
-+++ b/src/java/org/apache/commons/jxpath/ri/compiler/CoreOperationGreaterThanOrEqual.java
-@@ -16,6 +16,8 @@
-  */
- package org.apache.commons.jxpath.ri.compiler;
- 
-+import org.apache.commons.jxpath.ri.EvalContext;
-+import org.apache.commons.jxpath.ri.InfoSetUtil;
- /**
-  * Implementation of Expression for the operation "&gt;=".
-  *
-@@ -29,8 +31,10 @@ public class CoreOperationGreaterThanOrEqual extends
->>>>>>> 91df5818
          super(new Expression[] { arg1, arg2 });
      }
  
@@ -65,26 +33,10 @@
  
      public String getSymbol() {
 diff --git a/src/java/org/apache/commons/jxpath/ri/compiler/CoreOperationLessThan.java b/src/java/org/apache/commons/jxpath/ri/compiler/CoreOperationLessThan.java
-<<<<<<< HEAD
 index 4c0d9ce..374f772 100644
 --- a/src/java/org/apache/commons/jxpath/ri/compiler/CoreOperationLessThan.java
 +++ b/src/java/org/apache/commons/jxpath/ri/compiler/CoreOperationLessThan.java
 @@ -28,8 +28,10 @@ public class CoreOperationLessThan extends CoreOperationRelationalExpression {
-=======
-index 4c0d9ce..e0da347 100644
---- a/src/java/org/apache/commons/jxpath/ri/compiler/CoreOperationLessThan.java
-+++ b/src/java/org/apache/commons/jxpath/ri/compiler/CoreOperationLessThan.java
-@@ -16,6 +16,8 @@
-  */
- package org.apache.commons.jxpath.ri.compiler;
- 
-+import org.apache.commons.jxpath.ri.EvalContext;
-+import org.apache.commons.jxpath.ri.InfoSetUtil;
- /**
-  * Implementation of Expression for the operation "&lt;".
-  *
-@@ -28,8 +30,10 @@ public class CoreOperationLessThan extends CoreOperationRelationalExpression {
->>>>>>> 91df5818
          super(new Expression[] { arg1, arg2 });
      }
  
@@ -98,26 +50,10 @@
  
      public String getSymbol() {
 diff --git a/src/java/org/apache/commons/jxpath/ri/compiler/CoreOperationLessThanOrEqual.java b/src/java/org/apache/commons/jxpath/ri/compiler/CoreOperationLessThanOrEqual.java
-<<<<<<< HEAD
 index 7940ecb..db562d8 100644
 --- a/src/java/org/apache/commons/jxpath/ri/compiler/CoreOperationLessThanOrEqual.java
 +++ b/src/java/org/apache/commons/jxpath/ri/compiler/CoreOperationLessThanOrEqual.java
 @@ -29,8 +29,10 @@ public class CoreOperationLessThanOrEqual extends
-=======
-index 7940ecb..becf2e7 100644
---- a/src/java/org/apache/commons/jxpath/ri/compiler/CoreOperationLessThanOrEqual.java
-+++ b/src/java/org/apache/commons/jxpath/ri/compiler/CoreOperationLessThanOrEqual.java
-@@ -16,6 +16,8 @@
-  */
- package org.apache.commons.jxpath.ri.compiler;
- 
-+import org.apache.commons.jxpath.ri.EvalContext;
-+import org.apache.commons.jxpath.ri.InfoSetUtil;
- /**
-  * Implementation of Expression for the operation "&lt;=".
-  *
-@@ -29,8 +31,10 @@ public class CoreOperationLessThanOrEqual extends
->>>>>>> 91df5818
          super(new Expression[] { arg1, arg2 });
      }
  
@@ -131,11 +67,7 @@
  
      public String getSymbol() {
 diff --git a/src/java/org/apache/commons/jxpath/ri/compiler/CoreOperationRelationalExpression.java b/src/java/org/apache/commons/jxpath/ri/compiler/CoreOperationRelationalExpression.java
-<<<<<<< HEAD
-index bbb070d..1d6ffd5 100644
-=======
 index bbb070d..4893dd6 100644
->>>>>>> 91df5818
 --- a/src/java/org/apache/commons/jxpath/ri/compiler/CoreOperationRelationalExpression.java
 +++ b/src/java/org/apache/commons/jxpath/ri/compiler/CoreOperationRelationalExpression.java
 @@ -16,14 +16,7 @@
@@ -153,12 +85,7 @@
  
  /**
   * Base implementation of Expression for the operations "&gt;", "&gt;=", "&lt;", "&lt;=".
-<<<<<<< HEAD
-  *
-@@ -37,11 +28,6 @@ public abstract class CoreOperationRelationalExpression extends CoreOperation {
-=======
 @@ -37,10 +30,6 @@ public abstract class CoreOperationRelationalExpression extends CoreOperation {
->>>>>>> 91df5818
          super(args);
      }
  
@@ -169,12 +96,7 @@
  
      protected final int getPrecedence() {
          return 3;
-<<<<<<< HEAD
-     }
-@@ -50,67 +36,4 @@ public abstract class CoreOperationRelationalExpression extends CoreOperation {
-=======
 @@ -50,67 +39,11 @@ public abstract class CoreOperationRelationalExpression extends CoreOperation {
->>>>>>> 91df5818
          return false;
      }
  
