diff --git a/src/java/org/apache/commons/jxpath/ri/compiler/CoreOperationCompare.java b/src/java/org/apache/commons/jxpath/ri/compiler/CoreOperationCompare.java
<<<<<<< HEAD
index e083ab3..27bd557 100644
--- a/src/java/org/apache/commons/jxpath/ri/compiler/CoreOperationCompare.java
+++ b/src/java/org/apache/commons/jxpath/ri/compiler/CoreOperationCompare.java
@@ -34,19 +34,9 @@ import org.apache.commons.jxpath.ri.axes.SelfContext;
=======
index e083ab3..26875b8 100644
--- a/src/java/org/apache/commons/jxpath/ri/compiler/CoreOperationCompare.java
+++ b/src/java/org/apache/commons/jxpath/ri/compiler/CoreOperationCompare.java
@@ -34,20 +34,12 @@ import org.apache.commons.jxpath.ri.axes.SelfContext;
>>>>>>> 91df5818
  * @version $Revision$ $Date$
  */
 public abstract class CoreOperationCompare extends CoreOperation {
-    private boolean invert;
 
     public CoreOperationCompare(Expression arg1, Expression arg2) {
-        this(arg1, arg2, false);
-    }
 
-    protected CoreOperationCompare(Expression arg1, Expression arg2, boolean invert) {
         super(new Expression[] { arg1, arg2 });
-        this.invert = invert;
     }
 
-    public Object computeValue(EvalContext context) {
-        return equal(context, args[0], args[1]) ? Boolean.TRUE : Boolean.FALSE;
-    }
 
     protected int getPrecedence() {
<<<<<<< HEAD
@@ -128,6 +118,11 @@ public abstract class CoreOperationCompare extends CoreOperation {
=======
         return 2;
@@ -128,6 +120,11 @@ public abstract class CoreOperationCompare extends CoreOperation {
>>>>>>> 91df5818
     }
 
     protected boolean equal(Object l, Object r) {
+        if (l instanceof Pointer && r instanceof Pointer) {
+            if (l.equals(r)) {
+                return true;
+            }
+        }
         if (l instanceof Pointer) {
             l = ((Pointer) l).getValue();
         }
<<<<<<< HEAD
@@ -136,28 +131,21 @@ public abstract class CoreOperationCompare extends CoreOperation {
=======
@@ -136,28 +133,21 @@ public abstract class CoreOperationCompare extends CoreOperation {
>>>>>>> 91df5818
             r = ((Pointer) r).getValue();
         }
 
-        boolean result;
+        if (l == r) {
+            return true;
+        }
         if (l instanceof Boolean || r instanceof Boolean) {
-            result = l == r || InfoSetUtil.booleanValue(l) == InfoSetUtil.booleanValue(r);
-        } else if (l instanceof Number || r instanceof Number) {
-            //if either side is NaN, no comparison returns true:
-            double ld = InfoSetUtil.doubleValue(l);
-            if (Double.isNaN(ld)) {
-                return false;
+            return (InfoSetUtil.booleanValue(l) == InfoSetUtil.booleanValue(r));
             }
-            double rd = InfoSetUtil.doubleValue(r);
-            if (Double.isNaN(rd)) {
-                return false;
+            //if either side is NaN, no comparison returns true:
+        if (l instanceof Number || r instanceof Number) {
+            return (InfoSetUtil.doubleValue(l) == InfoSetUtil.doubleValue(r));
             }
-            result = ld == rd;
-        } else {
             if (l instanceof String || r instanceof String) {
-                l = InfoSetUtil.stringValue(l);
-                r = InfoSetUtil.stringValue(r);
-            }
-            result = l == r || l != null && l.equals(r);
+            return (
+                InfoSetUtil.stringValue(l).equals(InfoSetUtil.stringValue(r)));
         }
-        return result ^ invert;
+        return l != null && l.equals(r);
     }
 
 }
diff --git a/src/java/org/apache/commons/jxpath/ri/compiler/CoreOperationEqual.java b/src/java/org/apache/commons/jxpath/ri/compiler/CoreOperationEqual.java
<<<<<<< HEAD
index 801e7fb..baca531 100644
--- a/src/java/org/apache/commons/jxpath/ri/compiler/CoreOperationEqual.java
+++ b/src/java/org/apache/commons/jxpath/ri/compiler/CoreOperationEqual.java
@@ -28,6 +28,9 @@ public class CoreOperationEqual extends CoreOperationCompare {
=======
index 801e7fb..26da44c 100644
--- a/src/java/org/apache/commons/jxpath/ri/compiler/CoreOperationEqual.java
+++ b/src/java/org/apache/commons/jxpath/ri/compiler/CoreOperationEqual.java
@@ -16,6 +16,7 @@
  */
 package org.apache.commons.jxpath.ri.compiler;
 
+import org.apache.commons.jxpath.ri.EvalContext;
 /**
  * Implementation of Expression for the operation "=".
  *
@@ -28,6 +29,9 @@ public class CoreOperationEqual extends CoreOperationCompare {
>>>>>>> 91df5818
         super(arg1, arg2);
     }
 
+    public Object computeValue(org.apache.commons.jxpath.ri.EvalContext context) {
+        return equal(context, args[0], args[1]) ? Boolean.TRUE : Boolean.FALSE;
+    }
     public String getSymbol() {
         return "=";
     }
diff --git a/src/java/org/apache/commons/jxpath/ri/compiler/CoreOperationNotEqual.java b/src/java/org/apache/commons/jxpath/ri/compiler/CoreOperationNotEqual.java
<<<<<<< HEAD
index aad3f5f..6754f46 100644
--- a/src/java/org/apache/commons/jxpath/ri/compiler/CoreOperationNotEqual.java
+++ b/src/java/org/apache/commons/jxpath/ri/compiler/CoreOperationNotEqual.java
@@ -25,9 +25,12 @@ package org.apache.commons.jxpath.ri.compiler;
=======
index aad3f5f..dac71f2 100644
--- a/src/java/org/apache/commons/jxpath/ri/compiler/CoreOperationNotEqual.java
+++ b/src/java/org/apache/commons/jxpath/ri/compiler/CoreOperationNotEqual.java
@@ -16,6 +16,7 @@
  */
 package org.apache.commons.jxpath.ri.compiler;
 
+import org.apache.commons.jxpath.ri.EvalContext;
 /**
  * Implementation of Expression for the operation "!=".
  *
@@ -25,9 +26,12 @@ package org.apache.commons.jxpath.ri.compiler;
>>>>>>> 91df5818
 public class CoreOperationNotEqual extends CoreOperationCompare {
 
     public CoreOperationNotEqual(Expression arg1, Expression arg2) {
-        super(arg1, arg2, true);
+        super(arg1, arg2);
     }
 
+    public Object computeValue(org.apache.commons.jxpath.ri.EvalContext context) {
+        return equal(context, args[0], args[1]) ? Boolean.FALSE : Boolean.TRUE;
+    }
     public String getSymbol() {
         return "!=";
     }<|MERGE_RESOLUTION|>--- conflicted
+++ resolved
@@ -1,15 +1,8 @@
 diff --git a/src/java/org/apache/commons/jxpath/ri/compiler/CoreOperationCompare.java b/src/java/org/apache/commons/jxpath/ri/compiler/CoreOperationCompare.java
-<<<<<<< HEAD
-index e083ab3..27bd557 100644
---- a/src/java/org/apache/commons/jxpath/ri/compiler/CoreOperationCompare.java
-+++ b/src/java/org/apache/commons/jxpath/ri/compiler/CoreOperationCompare.java
-@@ -34,19 +34,9 @@ import org.apache.commons.jxpath.ri.axes.SelfContext;
-=======
 index e083ab3..26875b8 100644
 --- a/src/java/org/apache/commons/jxpath/ri/compiler/CoreOperationCompare.java
 +++ b/src/java/org/apache/commons/jxpath/ri/compiler/CoreOperationCompare.java
 @@ -34,20 +34,12 @@ import org.apache.commons.jxpath.ri.axes.SelfContext;
->>>>>>> 91df5818
   * @version $Revision$ $Date$
   */
  public abstract class CoreOperationCompare extends CoreOperation {
@@ -29,12 +22,8 @@
 -    }
  
      protected int getPrecedence() {
-<<<<<<< HEAD
-@@ -128,6 +118,11 @@ public abstract class CoreOperationCompare extends CoreOperation {
-=======
          return 2;
 @@ -128,6 +120,11 @@ public abstract class CoreOperationCompare extends CoreOperation {
->>>>>>> 91df5818
      }
  
      protected boolean equal(Object l, Object r) {
@@ -46,11 +35,7 @@
          if (l instanceof Pointer) {
              l = ((Pointer) l).getValue();
          }
-<<<<<<< HEAD
-@@ -136,28 +131,21 @@ public abstract class CoreOperationCompare extends CoreOperation {
-=======
 @@ -136,28 +133,21 @@ public abstract class CoreOperationCompare extends CoreOperation {
->>>>>>> 91df5818
              r = ((Pointer) r).getValue();
          }
  
@@ -90,25 +75,10 @@
  
  }
 diff --git a/src/java/org/apache/commons/jxpath/ri/compiler/CoreOperationEqual.java b/src/java/org/apache/commons/jxpath/ri/compiler/CoreOperationEqual.java
-<<<<<<< HEAD
 index 801e7fb..baca531 100644
 --- a/src/java/org/apache/commons/jxpath/ri/compiler/CoreOperationEqual.java
 +++ b/src/java/org/apache/commons/jxpath/ri/compiler/CoreOperationEqual.java
 @@ -28,6 +28,9 @@ public class CoreOperationEqual extends CoreOperationCompare {
-=======
-index 801e7fb..26da44c 100644
---- a/src/java/org/apache/commons/jxpath/ri/compiler/CoreOperationEqual.java
-+++ b/src/java/org/apache/commons/jxpath/ri/compiler/CoreOperationEqual.java
-@@ -16,6 +16,7 @@
-  */
- package org.apache.commons.jxpath.ri.compiler;
- 
-+import org.apache.commons.jxpath.ri.EvalContext;
- /**
-  * Implementation of Expression for the operation "=".
-  *
-@@ -28,6 +29,9 @@ public class CoreOperationEqual extends CoreOperationCompare {
->>>>>>> 91df5818
          super(arg1, arg2);
      }
  
@@ -119,25 +89,10 @@
          return "=";
      }
 diff --git a/src/java/org/apache/commons/jxpath/ri/compiler/CoreOperationNotEqual.java b/src/java/org/apache/commons/jxpath/ri/compiler/CoreOperationNotEqual.java
-<<<<<<< HEAD
 index aad3f5f..6754f46 100644
 --- a/src/java/org/apache/commons/jxpath/ri/compiler/CoreOperationNotEqual.java
 +++ b/src/java/org/apache/commons/jxpath/ri/compiler/CoreOperationNotEqual.java
 @@ -25,9 +25,12 @@ package org.apache.commons.jxpath.ri.compiler;
-=======
-index aad3f5f..dac71f2 100644
---- a/src/java/org/apache/commons/jxpath/ri/compiler/CoreOperationNotEqual.java
-+++ b/src/java/org/apache/commons/jxpath/ri/compiler/CoreOperationNotEqual.java
-@@ -16,6 +16,7 @@
-  */
- package org.apache.commons.jxpath.ri.compiler;
- 
-+import org.apache.commons.jxpath.ri.EvalContext;
- /**
-  * Implementation of Expression for the operation "!=".
-  *
-@@ -25,9 +26,12 @@ package org.apache.commons.jxpath.ri.compiler;
->>>>>>> 91df5818
  public class CoreOperationNotEqual extends CoreOperationCompare {
  
      public CoreOperationNotEqual(Expression arg1, Expression arg2) {
