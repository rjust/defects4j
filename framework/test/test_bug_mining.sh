#!/usr/bin/env bash
################################################################################
#
# This script tests the bug-mining framework.
#
################################################################################

set -e

HERE=$(cd "$(dirname "$0")" && pwd) || (echo "cannot cd to $(dirname "$0")" && exit 1)

# Import helper subroutines and variables, and init Defects4J
source "$HERE/test.include" || exit 1
init

BUG_MINING_FRAMEWORK_DIR="$BASE_DIR/framework/bug-mining"
[ -d "$BUG_MINING_FRAMEWORK_DIR" ] || die "$BUG_MINING_FRAMEWORK_DIR does not exist"

RESOURCES_INPUT_DIR="$HERE/resources/input/bug-mining"
RESOURCES_OUTPUT_DIR="$HERE/resources/output/bug-mining"

_check_output() {
    [ $# -eq 2 ] || die "Usage: ${FUNCNAME[0]} <actual> <expected>"

    local actual="$1"
    local expected="$2"

    [ -s "$actual" ] || die "$actual does not exist or it is empty"
    [ -s "$expected" ] || die "$expected does not exist or it is empty"

    sort "$actual" > "$actual.sorted"
    sort "$expected" > "$expected.sorted"

    if ! cmp --silent "$expected.sorted" "$actual.sorted" ; then
        rm -f "$actual.sorted" "$expected.sorted"
        die "'$actual' is not equal to '$expected'!"
    fi

    rm -f "$actual.sorted" "$expected.sorted"
}

# MacOS does not install the timeout command by default.
if [ "$(uname)" = "Darwin" ] ; then
  function timeout() { perl -e 'alarm shift; exec @ARGV' "$@"; }
fi

# Download the remote resource to a local file of the same name, if the
# remote resource is newer.  Works around connections that hang.  Takes a
# single command-line argument, a URL.
download_url() {
    BASENAME=$(basename "${@: -1}")
    if [ "$(uname)" = "Darwin" ] ; then
        wget -nv -N "$@"
    else
	timeout 300 curl -s -S -R -L -O -z "$BASENAME" "$@" || (echo "retrying curl $*" && rm -f "$BASENAME" && curl -R -L -O -z "$BASENAME" "$@")
    fi
}

#
# Exercises the create-project.pl script.
#
test_create_project() {
    [ $# -eq 4 ] || die "Usage: ${FUNCNAME[0]} <project_id> <project_name> <work_dir> <repository_url>"

    local project_id="$1"
    local project_name="$2"
    local work_dir="$3"
    local repository_url="$4"

    pushd . > /dev/null 2>&1
    cd "$BUG_MINING_FRAMEWORK_DIR"
    ./create-project.pl -p "$project_id" -n "$project_name" -w "$work_dir" -r "$repository_url" || die "Create project script has failed"
    popd > /dev/null 2>&1

    # Check whether expected directories exist
    [ -d "$work_dir/framework/projects/$project_id/trigger_tests" ] || die "trigger_tests directory does not exist"
    [ -d "$work_dir/framework/projects/$project_id/modified_classes" ] || die "modified_classes directory does not exist"
    [ -d "$work_dir/framework/projects/$project_id/patches" ] || die "patches directory does not exist"
    [ -d "$work_dir/framework/projects/$project_id/relevant_tests" ] || die "relevant_tests directory does not exist"
    [ -d "$work_dir/framework/projects/$project_id/failing_tests" ] || die "failing_tests directory does not exist"
    [ -d "$work_dir/framework/projects/$project_id/loaded_classes" ] || die "loaded_classes directory does not exist"
    [ -d "$work_dir/issues" ] || die "issues directory does not exist"
    [ -d "$work_dir/project_repos/$project_name.git" ] || die "$work_dir/project_repos/$project_name.git directory does not exist"

    # Check whether expected files exist
    local project_perl_module="framework/core/Project/$project_id.pm"
    local project_build_patch="framework/projects/$project_id/build.xml.patch"
    local project_build_xml="framework/projects/$project_id/$project_id.build.xml"

    [ -s "$work_dir/$project_perl_module" ] || die "Project Perl module does not exist or it is empty"
    [ -s "$work_dir/$project_build_patch" ] || die "build.xml.patch does not exist or it is empty"
    [ -s "$work_dir/$project_build_xml" ] || die "Project build file does not exist or it is empty"
    [ -f "$work_dir/framework/projects/$project_id/$BUGS_CSV_ACTIVE" ] || die "active-bugs csv does not exist"
    [ -f "$work_dir/framework/projects/$project_id/$BUGS_CSV_DEPRECATED" ] || die "deprecated-bugs csv does not exist"
    [ -s "$work_dir/project_repos/README" ] || die "README file in $work_dir/project_repos does not exist or it is empty"

    # Check whether content of expected files is correct
    _check_output "$work_dir/$project_perl_module" "$RESOURCES_OUTPUT_DIR/$project_perl_module"

}

#
# Exercises the download-issues.pl script.
#
test_download_issues() {
    [ $# -eq 3 ] || die "Usage: ${FUNCNAME[0]} <work_dir> <issue_tracker_name> <issue_tracker_project_id>"

    local work_dir="$1"
    local issue_tracker_name="$2"
    local issue_tracker_project_id="$3"

    local issues_dir="$work_dir/issues"
    local issues_file="$work_dir/issues.txt"

    pushd . > /dev/null 2>&1
    cd "$BUG_MINING_FRAMEWORK_DIR"
    ./download-issues.pl -g "$issue_tracker_name" -t "$issue_tracker_project_id" -o "$issues_dir" -f "$issues_file" || die "Download of all issues from the issue tracker has failed"
    popd > /dev/null 2>&1

    # Check whether expected files exist
    [ -s "$issues_file" ] || die "$issues_file does not exist or it is empty"
}

#
# Exercises the vcs-log-xref.pl script.
#
test_crossref_commmit_issue() {
    [ $# -eq 4 ] || die "Usage: ${FUNCNAME[0]} <project_id> <project_name> <work_dir> <regex>"

    local project_id="$1"
    local project_name="$2"
    local work_dir="$3"
    local regex="$4"

    local git_log_file="$work_dir/gitlog"
    local repository_dir="$work_dir/project_repos/$project_name.git"
    local issues_file="$work_dir/issues.txt"
    local commit_db_file="$work_dir/framework/projects/$project_id/$BUGS_CSV_ACTIVE"

    git --git-dir="$repository_dir" log --reverse > "$git_log_file" || die "Git log has failed"

    pushd . > /dev/null 2>&1
    cd "$BUG_MINING_FRAMEWORK_DIR"
    ./vcs-log-xref.pl -e "$regex" -l "$git_log_file" -r "$repository_dir" -i "$issues_file" -f "$commit_db_file" || die "Crossreference of commits and issues ids has failed"
    popd > /dev/null 2>&1

    # Check whether expected files exist
    [ -e "$commit_db_file" ] || die "$commit_db_file does not exist in $PWD"
    [ -s "$commit_db_file" ] || die "$commit_db_file is empty in $PWD"

    # Does each row contain 5 values?
    while read -r row; do
        num_columns=$(echo "$row" | tr ',' '\n' | wc -l)
        [ "$num_columns" -eq "5" ] || die "Row '$row' of $commit_db_file file is malformed"
    done < <(cat "$commit_db_file")
}

#
# Exercises the initialize-revisions.pl script.
#
test_initialize_revisions() {
    [ $# -eq 3 ] || die "Usage: ${FUNCNAME[0]} <project_id> <work_dir> <bug_id>"

    local project_id="$1"
    local work_dir="$2"
    local bug_id="$3"

    # Fix for Java-7
    local lib_dir="$work_dir/framework/projects/$project_id/lib"
    mkdir -p "$lib_dir"

    mkdir -p "$lib_dir/junit/junit/4.12"
    (cd "$lib_dir/junit/junit/4.12" && download_url https://repo1.maven.org/maven2/junit/junit/4.12/junit-4.12.jar) || die "Failed to download junit-4.12.jar"
    mkdir -p "$lib_dir/org/apache/commons/commons-lang3/3.4"
    (cd "$lib_dir/org/apache/commons/commons-lang3/3.4" && download_url https://repo1.maven.org/maven2/org/apache/commons/commons-lang3/3.4/commons-lang3-3.4.jar) || die "Failed to download commons-lang3-3.4.jar"
    mkdir -p "$lib_dir/org/hamcrest/hamcrest-core/1.3"
    (cd "$lib_dir/org/hamcrest/hamcrest-core/1.3" && download_url https://repo1.maven.org/maven2/org/hamcrest/hamcrest-core/1.3/hamcrest-core-1.3.jar) || die "Failed to download hamcrest-core-1.3.jar"
    # End of fix for Java-7

    pushd . > /dev/null 2>&1
    cd "$BUG_MINING_FRAMEWORK_DIR"
    ./initialize-revisions.pl -p "$project_id" -w "$work_dir" -b "$bug_id" || die "Initialize revisions script has failed"
    popd > /dev/null 2>&1

    local analyzer_output_dir="framework/projects/$project_id/analyzer_output/$bug_id"
    [ -d "$work_dir/$analyzer_output_dir" ] || die "$work_dir/$analyzer_output_dir directory does not exist"
    _check_output "$work_dir/$analyzer_output_dir/developer-included-tests" "$RESOURCES_OUTPUT_DIR/$analyzer_output_dir/developer-included-tests"
    _check_output "$work_dir/$analyzer_output_dir/excludes" "$RESOURCES_OUTPUT_DIR/$analyzer_output_dir/excludes"
    _check_output "$work_dir/$analyzer_output_dir/includes" "$RESOURCES_OUTPUT_DIR/$analyzer_output_dir/includes"
    _check_output "$work_dir/$analyzer_output_dir/info" "$RESOURCES_OUTPUT_DIR/$analyzer_output_dir/info"

    local commit_db_file="$work_dir/framework/projects/$project_id/$BUGS_CSV_ACTIVE"
    local rev_v1; rev_v1=$(grep "^$bug_id," "$commit_db_file" | cut -f2 -d',')
    local rev_v2; rev_v2=$(grep "^$bug_id," "$commit_db_file" | cut -f3 -d',')
    local rev_v1_build_dir; rev_v1_build_dir="$work_dir/framework/projects/$project_id/build_files/$rev_v1"
    local rev_v2_build_dir; rev_v2_build_dir="$work_dir/framework/projects/$project_id/build_files/$rev_v2"
    [ -s "$rev_v1_build_dir/build.xml" ] || die "$rev_v1_build_dir/build.xml does not exist or it is empty"
    [ -s "$rev_v1_build_dir/maven-build.properties" ] || die "$rev_v1_build_dir/maven-build.properties does not exist or it is empty"
    [ -s "$rev_v1_build_dir/maven-build.xml" ] || die "$rev_v1_build_dir/maven-build.xml does not exist or it is empty"
    [ -s "$rev_v2_build_dir/build.xml" ] || die "$rev_v2_build_dir/build.xml does not exist or it is empty"
    [ -s "$rev_v2_build_dir/maven-build.properties" ] || die "$rev_v2_build_dir/maven-build.properties does not exist or it is empty"
    [ -s "$rev_v2_build_dir/maven-build.xml" ] || die "$rev_v2_build_dir/maven-build.xml does not exist or it is empty"

    local src_patch="framework/projects/$project_id/patches/$bug_id.src.patch"
    local test_patch="framework/projects/$project_id/patches/$bug_id.test.patch"
    _check_output "$work_dir/$src_patch" "$RESOURCES_OUTPUT_DIR/$src_patch"
    _check_output "$work_dir/$test_patch" "$RESOURCES_OUTPUT_DIR/$test_patch"

    local layout="framework/projects/$project_id/$LAYOUT_FILE"
    _check_output "$work_dir/$layout" "$RESOURCES_OUTPUT_DIR/$layout"
}

#
# Exercises the analyze-project.pl script.
#
test_analyze_project() {
    [ $# -eq 5 ] || die "Usage: ${FUNCNAME[0]} <project_id> <work_dir> <issue_tracker_name> <issue_tracker_project_id> <bug_id>"

    local project_id="$1"
    local work_dir="$2"
    local issue_tracker_name="$3"
    local issue_tracker_project_id="$4"
    local bug_id="$5"

    pushd . > /dev/null 2>&1
    cd "$BUG_MINING_FRAMEWORK_DIR"
    ./analyze-project.pl -p "$project_id" -w "$work_dir" -g "$issue_tracker_name" -t "$issue_tracker_project_id" -b "$bug_id" || die "Analyze project script has failed"
    popd > /dev/null 2>&1

    local commit_db_file="$work_dir/framework/projects/$project_id/$BUGS_CSV_ACTIVE"
    local rev_v2; rev_v2=$(grep "^$bug_id," "$commit_db_file" | cut -f3 -d',')
    local failing_tests="framework/projects/$project_id/failing_tests/$rev_v2"
    [ -s "$work_dir/$failing_tests" ] || die "No failing test cases has been reported"

    # Same number of failing tests
<<<<<<< HEAD
    local actual_num_failing_tests; actual_num_failing_tests=$(grep -c -a "^--- " "$work_dir/$failing_tests")
    local expected_num_failing_tests; expected_num_failing_tests=$(grep -c -a "^--- " "$RESOURCES_OUTPUT_DIR/$failing_tests")
    [ "$actual_num_failing_tests" -eq "$expected_num_failing_tests" ] || die "Expected $expected_num_failing_tests failing tests and got $actual_num_failing_tests"
=======
    local actual_num_failing_tests=$(grep -a "^--- " "$work_dir/$failing_tests" | wc -l)
    local expected_num_failing_tests=$(grep -a "^--- " "$RESOURCES_OUTPUT_DIR/$failing_tests" | wc -l)
    if [ "$actual_num_failing_tests" -ne "$expected_num_failing_tests" ]; then
      echo "Expected failing tests:"
      grep -a "^--- " "$RESOURCES_OUTPUT_DIR/$failing_tests"

      echo "Actual failing tests:"
      grep -a "^--- " "$work_dir/$failing_tests"

      die "Expected $expected_num_failing_tests failing tests and got $actual_num_failing_tests"
    fi
>>>>>>> 272940dd

    # Same failing tests
    while read -r failing_test; do
        grep -q "^$failing_test$" "$RESOURCES_OUTPUT_DIR/$failing_tests" || die "Unexpected failing test case: '$failing_test'"
    done < <(grep -a "^--- " "$work_dir/$failing_tests")
}

#
# Exercises the get-trigger.pl script.
#
test_get_trigger() {
    [ $# -eq 3 ] || die "Usage: ${FUNCNAME[0]} <project_id> <work_dir> <bug_id>"

    local project_id="$1"
    local work_dir="$2"
    local bug_id="$3"

    pushd . > /dev/null 2>&1
    cd "$BUG_MINING_FRAMEWORK_DIR"
    ./get-trigger.pl -p "$project_id" -w "$work_dir" -b "$bug_id" || die "Get list of triggering test cases has failed"
    popd > /dev/null 2>&1

    local trigger_tests="framework/projects/$project_id/trigger_tests/$bug_id"
    [ -s "$work_dir/$trigger_tests" ] || die "List of triggering test cases is empty or does not exist"

    # Same number of trigger tests
    local actual_num_trigger_tests; actual_num_trigger_tests=$(grep -c -a "^--- " "$work_dir/$trigger_tests")
    local expected_num_trigger_tests; expected_num_trigger_tests=$(grep -c -a "^--- " "$RESOURCES_OUTPUT_DIR/$trigger_tests")
    [ "$actual_num_trigger_tests" -eq "$expected_num_trigger_tests" ] || die "Expected $expected_num_trigger_tests trigger tests and got $actual_num_trigger_tests"

    # Same trigger tests
    while read -r trigger_test; do
        grep -q "^$trigger_test$" "$RESOURCES_OUTPUT_DIR/$trigger_tests" || die "Unexpected trigger test case: '$trigger_test'"
    done < <(grep -a "^--- " "$work_dir/$trigger_tests")
}

#
# Exercises the get-metadata.pl script.
#
test_get_metadata() {
    [ $# -eq 3 ] || die "Usage: ${FUNCNAME[0]} <project_id> <work_dir> <bug_id>"

    local project_id="$1"
    local work_dir="$2"
    local bug_id="$3"

    pushd . > /dev/null 2>&1
    cd "$BUG_MINING_FRAMEWORK_DIR"
    ./get-metadata.pl -p "$project_id" -w "$work_dir" -b "$bug_id" || die "Metadata extraction has failed"
    popd > /dev/null 2>&1

    local relevant_tests="framework/projects/$project_id/relevant_tests/$bug_id"
    local modified_classes="framework/projects/$project_id/modified_classes/$bug_id.src"
    local loaded_classes="framework/projects/$project_id/loaded_classes/$bug_id.src"
    local loaded_test_classes="framework/projects/$project_id/loaded_classes/$bug_id.test"
    [ -s "$work_dir/$relevant_tests" ] || die "List of relevant test cases is empty or does not exist"
    [ -s "$work_dir/$modified_classes" ] || die "List of modified classes is empty or does not exist"
    [ -s "$work_dir/$loaded_classes" ] || die "List of loaded classes is empty or does not exist"
    [ -s "$work_dir/$loaded_test_classes" ] || die "List of loaded test classes is empty or does not exist"
    _check_output "$work_dir/$relevant_tests" "$RESOURCES_OUTPUT_DIR/$relevant_tests"
    _check_output "$work_dir/$modified_classes" "$RESOURCES_OUTPUT_DIR/$modified_classes"
    _check_output "$work_dir/$loaded_classes" "$RESOURCES_OUTPUT_DIR/$loaded_classes"
    _check_output "$work_dir/$loaded_test_classes" "$RESOURCES_OUTPUT_DIR/$loaded_test_classes"
}

#
# Exercises the promote-to-db.pl script.
#
test_promote_to_db() {
    [ $# -eq 4 ] || die "Usage: ${FUNCNAME[0]} <project_id> <project_name> <work_dir> <bug_id>"

    local project_id="$1"
    local project_name="$2"
    local work_dir="$3"
    local bug_id="$4"

    local repository_dir="$work_dir/project_repos/$project_name.git"

    pushd . > /dev/null 2>&1
    cd "$BUG_MINING_FRAMEWORK_DIR"
    ./promote-to-db.pl -p "$project_id" -w "$work_dir" -r "$repository_dir" -b "$bug_id" || die "Promotion of $project_id-$bug_id has failed"
    popd > /dev/null 2>&1

    _check_output "$HERE/../core/Project/$project_id.pm" "$work_dir/framework/core/Project/$project_id.pm"

    [ -d "$HERE/../projects/$project_id" ] || die "Project directory does not exist"

    local commit_db_file="$work_dir/framework/projects/$project_id/$BUGS_CSV_ACTIVE"
    local rev_v1; rev_v1=$(grep "^$bug_id," "$commit_db_file" | cut -f2 -d',')
    local rev_v2; rev_v2=$(grep "^$bug_id," "$commit_db_file" | cut -f3 -d',')

    local failing_tests="projects/$project_id/failing_tests/$rev_v2"
    _check_output "$HERE/../$failing_tests" "$work_dir/framework/$failing_tests"

    for dir in "build_files/$rev_v1" "build_files/$rev_v2"; do
        while read -r f; do
            f_name=$(basename "$f")
            _check_output "$HERE/../projects/$project_id/$dir/$f_name" "$f"
        done < <(find "$(cd "$work_dir/framework/projects/$project_id/$dir"; pwd)" -type f)
    done

    local loaded_classes="projects/$project_id/loaded_classes"
    _check_output "$HERE/../$loaded_classes/1.src" "$work_dir/framework/$loaded_classes/$bug_id.src"
    _check_output "$HERE/../$loaded_classes/1.test" "$work_dir/framework/$loaded_classes/$bug_id.test"

    local modified_classes="projects/$project_id/modified_classes"
    _check_output "$HERE/../$modified_classes/1.src" "$work_dir/framework/$modified_classes/$bug_id.src"

    local patches="projects/$project_id/patches"
    _check_output "$HERE/../$patches/1.src.patch" "$work_dir/framework/$patches/$bug_id.src.patch"
    _check_output "$HERE/../$patches/1.test.patch" "$work_dir/framework/$patches/$bug_id.test.patch"

    local relevant_tests="projects/$project_id/relevant_tests"
    _check_output "$HERE/../$relevant_tests/1" "$work_dir/framework/$relevant_tests/$bug_id"

    local trigger_tests="projects/$project_id/trigger_tests"
    _check_output "$HERE/../$trigger_tests/1" "$work_dir/framework/$trigger_tests/$bug_id"

    local project_build_xml="projects/$project_id/$project_id.build.xml"
    _check_output "$HERE/../$project_build_xml" "$work_dir/framework/$project_build_xml"

    [ -s "$HERE/../projects/$project_id/$BUGS_CSV_ACTIVE" ] || die "active-bugs csv does not exist or it is empty"
    [ -s "$HERE/../projects/$project_id/$BUGS_CSV_DEPRECATED" ] || die "deprecated-bugs csv does not exist or it is missing the header"
    [ -s "$HERE/../projects/$project_id/$LAYOUT_FILE" ] || die "$LAYOUT_FILE does not exist or it is empty"
}

#
# Exercises the promoted bug.
#
test_integration() {
    [ $# -eq 2 ] || die "Usage: ${FUNCNAME[0]} <project_id> <bug_id>"

    local project_id="$1"
    local bug_id="$2"

    ./test_verify_bugs.sh -p "$project_id" -b "$bug_id" || die "Verify script has failed"
}

# Stop at the very first error (there is no point in running later stages of the
# bug-mining pipeline if earlier stages failed and preconditions are violated.)
HALT_ON_ERROR=1

# Bug-mining temporary directory
WORK_DIR="$TMP_DIR/test_bug_mining"
rm -rf "$WORK_DIR"

# Project example
PROJECT_ID="TestCodec"
PROJECT_NAME="commons-codec"
REPOSITORY_URL="https://github.com/apache/commons-codec.git"
ISSUE_TRACKER_NAME="jira"
ISSUE_TRACKER_PROJECT_ID="CODEC"
BUG_FIX_REGEX="/(CODEC-\d+)/mi"

test_create_project "$PROJECT_ID" "$PROJECT_NAME" "$WORK_DIR" "$REPOSITORY_URL" || die "Test 'test_create_project' has failed!"
test_download_issues "$WORK_DIR" "$ISSUE_TRACKER_NAME" "$ISSUE_TRACKER_PROJECT_ID" || die "Test 'test_download_issues' has failed!"
test_crossref_commmit_issue "$PROJECT_ID" "$PROJECT_NAME" "$WORK_DIR" "$BUG_FIX_REGEX" || die "Test 'test_crossref_commmit_issue' has failed!"

ISSUE_ID="CODEC-231"
grep -q ",$ISSUE_ID," "$WORK_DIR/framework/projects/$PROJECT_ID/$BUGS_CSV_ACTIVE" || die "$ISSUE_ID has not been mined"
BUG_ID=$(grep ",$ISSUE_ID," "$WORK_DIR/framework/projects/$PROJECT_ID/$BUGS_CSV_ACTIVE" | cut -f1 -d',')

test_initialize_revisions "$PROJECT_ID" "$WORK_DIR" "$BUG_ID" || die "Test 'test_initialize_revisions' has failed!"
test_analyze_project "$PROJECT_ID" "$WORK_DIR" "$ISSUE_TRACKER_NAME" "$ISSUE_TRACKER_PROJECT_ID" "$BUG_ID" || die "Test 'test_analyze_project' has failed!"
test_get_trigger "$PROJECT_ID" "$WORK_DIR" "$BUG_ID" || die "Test 'test_get_trigger' has failed!"
test_get_metadata "$PROJECT_ID" "$WORK_DIR" "$BUG_ID" || die "Test 'test_get_metadata' has failed!"
test_promote_to_db "$PROJECT_ID" "$PROJECT_NAME" "$WORK_DIR" "$BUG_ID" || die "Test 'test_promote_to_db' has failed!"

## Clean up temporary directory
rm -rf "$WORK_DIR"

test_integration "$PROJECT_ID" "1" || die "Test 'test_integration' has failed!"

# Clean up D4J
rm -rf "$HERE/../projects/$PROJECT_ID" "$HERE/../core/Project/$PROJECT_ID.pm" "$REPOS_DIR/$PROJECT_NAME.git"

HALT_ON_ERROR=1

# Print a summary of what went wrong
if [ "$ERROR" -ne "0" ]; then
    printf '=%.s' $(seq 1 80) 1>&2
    echo 1>&2
    echo "The following errors occurred:" 1>&2
    cat "$LOG" 1>&2
fi

# Indicate whether an error occurred
exit "$ERROR"<|MERGE_RESOLUTION|>--- conflicted
+++ resolved
@@ -233,13 +233,8 @@
     [ -s "$work_dir/$failing_tests" ] || die "No failing test cases has been reported"
 
     # Same number of failing tests
-<<<<<<< HEAD
-    local actual_num_failing_tests; actual_num_failing_tests=$(grep -c -a "^--- " "$work_dir/$failing_tests")
-    local expected_num_failing_tests; expected_num_failing_tests=$(grep -c -a "^--- " "$RESOURCES_OUTPUT_DIR/$failing_tests")
-    [ "$actual_num_failing_tests" -eq "$expected_num_failing_tests" ] || die "Expected $expected_num_failing_tests failing tests and got $actual_num_failing_tests"
-=======
-    local actual_num_failing_tests=$(grep -a "^--- " "$work_dir/$failing_tests" | wc -l)
-    local expected_num_failing_tests=$(grep -a "^--- " "$RESOURCES_OUTPUT_DIR/$failing_tests" | wc -l)
+    local actual_num_failing_tests; actual_num_failing_tests=$(grep -a "^--- " "$work_dir/$failing_tests" | wc -l)
+    local expected_num_failing_tests; expected_num_failing_tests=$(grep -a "^--- " "$RESOURCES_OUTPUT_DIR/$failing_tests" | wc -l)
     if [ "$actual_num_failing_tests" -ne "$expected_num_failing_tests" ]; then
       echo "Expected failing tests:"
       grep -a "^--- " "$RESOURCES_OUTPUT_DIR/$failing_tests"
@@ -249,7 +244,6 @@
 
       die "Expected $expected_num_failing_tests failing tests and got $actual_num_failing_tests"
     fi
->>>>>>> 272940dd
 
     # Same failing tests
     while read -r failing_test; do
