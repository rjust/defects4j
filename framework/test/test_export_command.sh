#!/usr/bin/env bash
################################################################################
#
# This script tests the export command.
#
################################################################################

HERE=$(cd `dirname $0` && pwd)

# Import helper subroutines and variables, and init Defects4J
source "$HERE/test.include" || exit 1
init

# ------------------------------------------------------------- Common functions

_run_export_command() {
    [ $# -eq 2 ] || die "Usage: ${FUNCNAME[0]} <working directory> <export command>"

    local work_dir="$1"
    local exp_cmp="$2"
    local exp_out=""

    pushd . > /dev/null 2>&1
    cd "$work_dir"
        exp_out=$(defects4j export -p "$exp_cmp")
        if [ $? -ne 0 ]; then
            popd > /dev/null 2>&1
            return 1
        fi
    popd > /dev/null 2>&1

    echo "$exp_out"
    return 0
}

# ------------------------------------------------------------------- Test Cases

test_ExportTestClassesDir() {
    local test_dir="$TMP_DIR/test_ExportTestClassesDir"
    rm -rf "$test_dir"; mkdir -p "$test_dir"

    # Iterate over all projects
    for pid in $(cd "$BASE_DIR/framework/core/Project" && ls *.pm | sed -e 's/\.pm//g'); do
        # Iterate over all bugs
        local bids=$(cut -f1 -d',' "$BASE_DIR/framework/projects/$pid/commit-db")
        for bid in $bids; do
            local work_dir="$test_dir/$pid/$bid"
            mkdir -p "$work_dir"

            defects4j checkout -p "$pid" -v "${bid}b" -w "$work_dir" || die "Checkout of $pid-$bid has failed"

            local test_classes_dir=""
            test_classes_dir=$(_run_export_command "$work_dir" "dir.bin.tests")
            if [ $? -ne 0 ]; then
                die "Export command of $pid-$bid has failed"
            fi

            local expected=""
            if [ "$pid" == "Chart" ]; then
                expected="build-tests"
            elif [ "$pid" == "Cli" ]; then
                expected="target/test-classes"
            elif [ "$pid" == "Closure" ]; then
                expected="build/test"
<<<<<<< HEAD
            elif [ "$pid" == "Codec" ]; then
                if [ "$bid" -ge "1" ] && [ "$bid" -le "16" ]; then
                    expected="target/tests"
                elif [ "$bid" -ge "17" ] && [ "$bid" -le "18" ]; then
                    expected="target/test-classes"
                fi
            elif [ "$pid" == "Csv" ]; then
                expected="target/test-classes"
            elif [ "$pid" == "Gson" ]; then
                expected="target/test-classes"
            elif [ "$pid" == "JacksonCore" ]; then
                expected="target/test-classes"
            elif [ "$pid" == "JacksonDatabind" ]; then
                expected="target/test-classes"
            elif [ "$pid" == "JacksonXml" ]; then
                expected="target/test-classes"
            elif [ "$pid" == "Jsoup" ]; then
                expected="target/test-classes"
            elif [ "$pid" == "JxPath" ]; then
                expected="target/test-classes"
    	    elif [ "$pid" == "Lang" ]; then
=======
            elif [ "$pid" == "Collections" ]; then
                if [ "$bid" -ge "1" ] && [ "$bid" -le "21" ]; then
                    expected="build/tests"
                elif [ "$bid" -ge "22" ] && [ "$bid" -le "28" ]; then
                    expected="target/tests"
                fi
            elif [ "$pid" == "Compress" ]; then
                expected="target/test-classes"
            elif [ "$pid" == "Lang" ]; then
>>>>>>> 6a58e13f
                if [ "$bid" -ge "1" ] && [ "$bid" -le "20" ]; then
                    expected="target/tests"
                elif [ "$bid" -ge "21" ] && [ "$bid" -le "41" ]; then
                    expected="target/test-classes"
                elif [ "$bid" -ge "42" ] && [ "$bid" -le "65" ]; then
                    expected="target/tests"
                fi
            elif [ "$pid" == "Math" ]; then
                expected="target/test-classes"
            elif [ "$pid" == "Mockito" ]; then
                if [ "$bid" -ge "1" ] && [ "$bid" -le "11" ]; then
                    expected="build/classes/test"
                elif [ "$bid" -ge "12" ] && [ "$bid" -le "17" ]; then
                    expected="target/test-classes"
                elif [ "$bid" -ge "18" ] && [ "$bid" -le "21" ]; then
                    expected="build/classes/test"
                elif [ "$bid" -ge "22" ] && [ "$bid" -le "38" ]; then
                    expected="target/test-classes"
                fi
            elif [ "$pid" == "Time" ]; then
                if [ "$bid" -ge "1" ] && [ "$bid" -le "11" ]; then
                    expected="target/test-classes"
                elif [ "$bid" -ge "12" ] && [ "$bid" -le "27" ]; then
                    expected="build/tests"
                fi
            fi

            # Assert
            [ "$test_classes_dir" == "$expected" ] || die "Actual test classes directory of $pid-$bid ('$test_classes_dir') is not the one expected ('$expected')"

            # Clean up
            rm -rf "$work_dir"
        done
    done

    # Clean up
    rm -rf "$test_dir"
}

# Run all test cases (and log all results), regardless of whether errors occur
HALT_ON_ERROR=0

test_ExportTestClassesDir || die "Test 'test_ExportTestClassesDir' has failed!"

HALT_ON_ERROR=1

# Print a summary of what went wrong
if [ "$ERROR" -ne "0" ]; then
    printf '=%.s' $(seq 1 80) 1>&2
    echo 1>&2
    echo "The following errors occurred:" 1>&2
    cat $LOG 1>&2
fi

# Indicate whether an error occurred
exit "$ERROR"<|MERGE_RESOLUTION|>--- conflicted
+++ resolved
@@ -62,7 +62,6 @@
                 expected="target/test-classes"
             elif [ "$pid" == "Closure" ]; then
                 expected="build/test"
-<<<<<<< HEAD
             elif [ "$pid" == "Codec" ]; then
                 if [ "$bid" -ge "1" ] && [ "$bid" -le "16" ]; then
                     expected="target/tests"
@@ -84,7 +83,6 @@
             elif [ "$pid" == "JxPath" ]; then
                 expected="target/test-classes"
     	    elif [ "$pid" == "Lang" ]; then
-=======
             elif [ "$pid" == "Collections" ]; then
                 if [ "$bid" -ge "1" ] && [ "$bid" -le "21" ]; then
                     expected="build/tests"
@@ -94,7 +92,6 @@
             elif [ "$pid" == "Compress" ]; then
                 expected="target/test-classes"
             elif [ "$pid" == "Lang" ]; then
->>>>>>> 6a58e13f
                 if [ "$bid" -ge "1" ] && [ "$bid" -le "20" ]; then
                     expected="target/tests"
                 elif [ "$bid" -ge "21" ] && [ "$bid" -le "41" ]; then
