#!/usr/bin/env bash
################################################################################
#
# This script tests the export command.
# By default, executed for all projects.
# Test one or more specific projects by appending "-p" arguments.
# Examples: 
# * Verify Lang:    ./test_export_command.sh -p Lang
# * Verify Lang and Collections: ./test_export_command.sh -p Lang -p Collections
#
################################################################################

HERE=$(cd `dirname $0` && pwd)

# Import helper subroutines and variables, and init Defects4J
source "$HERE/test.include" || exit 1
init

# ------------------------------------------------------------- Common functions

_run_export_command() {
    [ $# -eq 2 ] || die "Usage: ${FUNCNAME[0]} <working directory> <export command>"

    local work_dir="$1"
    local exp_cmp="$2"
    local exp_out=""

    pushd . > /dev/null 2>&1
    cd "$work_dir"
        exp_out=$(defects4j export -p "$exp_cmp")
        if [ $? -ne 0 ]; then
            popd > /dev/null 2>&1
            return 1
        fi
    popd > /dev/null 2>&1

    echo "$exp_out"
    return 0
}

# ------------------------------------------------------------------- Test Cases

test_export_properties() {
    local pid=$1
    local test_dir="$TMP_DIR/test_export_properties"
    rm -rf "$test_dir"; mkdir -p "$test_dir"

    #################################################################
    # Iterate over all bugs
<<<<<<< HEAD
    local bids="$(get_bug_ids $BASE_DIR/framework/projects/$PID/$BUGS_CSV_ACTIVE)"
=======
    #################################################################
    local bids=$(cut -f1 -d',' "$BASE_DIR/framework/projects/$pid/commit-db")
>>>>>>> 2ac9ee2a
    for bid in $bids; do
        local work_dir="$test_dir/$pid/$bid"
        mkdir -p "$work_dir"

        defects4j checkout -p "$pid" -v "${bid}b" -w "$work_dir" || die "Checkout of $pid-$bid has failed"

        #################################################################
        # Check "dir.bin.tests"
        #################################################################
        local test_classes_dir=""
        test_classes_dir=$(_run_export_command "$work_dir" "dir.bin.tests")
        if [ $? -ne 0 ]; then
            die "Export command of $pid-$bid has failed"
        fi

        local expected=""
        if [ "$pid" == "Chart" ]; then
            expected="build-tests"
        elif [ "$pid" == "Cli" ]; then
            expected="target/test-classes"
        elif [ "$pid" == "Closure" ]; then
            expected="build/test"
        elif [ "$pid" == "Codec" ]; then
            if [ "$bid" -ge "1" ] && [ "$bid" -le "16" ]; then
                expected="target/tests"
            elif [ "$bid" -ge "17" ] && [ "$bid" -le "18" ]; then
                expected="target/test-classes"
            fi
        elif [ "$pid" == "Collections" ]; then
            if [ "$bid" -ge "1" ] && [ "$bid" -le "21" ]; then
                expected="build/tests"
            elif [ "$bid" -ge "22" ] && [ "$bid" -le "28" ]; then
                expected="target/tests"
            fi
        elif [ "$pid" == "Compress" ]; then
            expected="target/test-classes"
        elif [ "$pid" == "Csv" ]; then
            expected="target/test-classes"
        elif [ "$pid" == "Gson" ]; then
            expected="target/test-classes"
        elif [ "$pid" == "JacksonCore" ]; then
            expected="target/test-classes"
        elif [ "$pid" == "JacksonDatabind" ]; then
            expected="target/test-classes"
        elif [ "$pid" == "JacksonXml" ]; then
            expected="target/test-classes"
        elif [ "$pid" == "Jsoup" ]; then
            expected="target/test-classes"
        elif [ "$pid" == "JxPath" ]; then
            expected="target/test-classes"
        elif [ "$pid" == "Lang" ]; then
            if [ "$bid" -ge "1" ] && [ "$bid" -le "20" ]; then
                expected="target/tests"
            elif [ "$bid" -ge "21" ] && [ "$bid" -le "41" ]; then
                expected="target/test-classes"
            elif [ "$bid" -ge "42" ] && [ "$bid" -le "65" ]; then
                expected="target/tests"
            fi
        elif [ "$pid" == "Math" ]; then
            expected="target/test-classes"
        elif [ "$pid" == "Mockito" ]; then
            if [ "$bid" -ge "1" ] && [ "$bid" -le "11" ]; then
                 expected="build/classes/test"
            elif [ "$bid" -ge "12" ] && [ "$bid" -le "17" ]; then
                expected="target/test-classes"
            elif [ "$bid" -ge "18" ] && [ "$bid" -le "21" ]; then
                expected="build/classes/test"
            elif [ "$bid" -ge "22" ] && [ "$bid" -le "38" ]; then
                expected="target/test-classes"
            fi
        elif [ "$pid" == "Time" ]; then
            if [ "$bid" -ge "1" ] && [ "$bid" -le "11" ]; then
                expected="target/test-classes"
            elif [ "$bid" -ge "12" ] && [ "$bid" -le "27" ]; then
                expected="build/tests"
            fi
        fi

        # Assert
        [ "$test_classes_dir" == "$expected" ] || die "Actual test classes directory of $pid-$bid ('$test_classes_dir') is not the one expected ('$expected')"

        #################################################################
        # Check "dir.bin.classes"
        #################################################################
        local classes_dir=""
        classes_dir=$(_run_export_command "$work_dir" "dir.bin.classes")
        if [ $? -ne 0 ]; then
            die "Export command of $pid-$bid has failed"
        fi

        local expected=""
        if [ "$pid" == "Chart" ]; then
            expected="build"
        elif [ "$pid" == "Cli" ] || [ "$pid" == "Codec" ] || [ "$pid" == "Collections" ] || [ "$pid" == "Compress" ] || [ "$pid" == "Csv" ] || [ "$pid" == "Gson" ] || [ "$pid" == "JacksonCore" ] || [ "$pid" == "JacksonDatabind" ] || [ "$pid" == "JacksonXml" ] || [ "$pid" == "Jsoup" ] || [ "$pid" == "JxPath" ] || [ "$pid" == "Lang" ] || [ "$pid" == "Math" ]; then
            expected="target/classes"
        elif [ "$pid" == "Closure" ]; then
            expected="build/classes"
        elif [ "$pid" == "Mockito" ]; then
            if [ "$bid" -ge "1" ] && [ "$bid" -le "11" ]; then
                 expected="build/classes/main"
            elif [ "$bid" -ge "12" ] && [ "$bid" -le "17" ]; then
                expected="target/classes"
            elif [ "$bid" -ge "18" ] && [ "$bid" -le "21" ]; then
                expected="build/classes/main"
            elif [ "$bid" -ge "22" ] && [ "$bid" -le "38" ]; then
                expected="target/classes"
            fi
        elif [ "$pid" == "Time" ]; then
            if [ "$bid" -ge "1" ] && [ "$bid" -le "11" ]; then
                expected="target/classes"
            elif [ "$bid" -ge "12" ] && [ "$bid" -le "27" ]; then
                expected="build/classes"
            fi
        fi

        # Assert
        [ "$classes_dir" == "$expected" ] || die "Classes directory of $pid-$bid ('$classes_dir') is not the one expected ('$expected')"

        #################################################################
        # Clean up
        #################################################################
        rm -rf "$work_dir"
    done

    #################################################################
    # Clean up
    #################################################################
    rm -rf "$test_dir"
}

# Print usage message and exit
usage() {
    local known_pids=$(cd "$BASE_DIR"/framework/core/Project && ls *.pm | sed -e 's/\.pm//g')
    echo "usage: $0 -p <project id>"
    echo "Project ids:"
    for pid in $known_pids; do
        echo "  * $pid"
    done
    exit 1
}

# Check arguments
while getopts ":p:" opt; do
    case $opt in
        p) PIDS="$PIDS $OPTARG"
            ;;
        \?)
            echo "Unknown option: -$OPTARG" >&2
            usage
            ;;
        :)
            echo "No argument provided: -$OPTARG." >&2
            usage
            ;;
  esac
done

# If no arguments provided, iterate over all projects
if [ "$PIDS" == "" ]; then
    PIDS=$(cd "$BASE_DIR/framework/core/Project" && ls *.pm | sed -e 's/\.pm//g')
fi

for PID in $PIDS; do
    HALT_ON_ERROR=0
    # Run all test cases (and log all results), regardless of whether errors occur
    test_export_properties $PID || die "Test 'test_export_properties' has failed!"
done

# Print a summary of what went wrong
if [ "$ERROR" -ne "0" ]; then
    printf '=%.s' $(seq 1 80) 1>&2
    echo 1>&2
    echo "The following errors occurred:" 1>&2
    cat $LOG 1>&2
fi

# Indicate whether an error occurred
exit "$ERROR"<|MERGE_RESOLUTION|>--- conflicted
+++ resolved
@@ -47,12 +47,8 @@
 
     #################################################################
     # Iterate over all bugs
-<<<<<<< HEAD
+    #################################################################
     local bids="$(get_bug_ids $BASE_DIR/framework/projects/$PID/$BUGS_CSV_ACTIVE)"
-=======
-    #################################################################
-    local bids=$(cut -f1 -d',' "$BASE_DIR/framework/projects/$pid/commit-db")
->>>>>>> 2ac9ee2a
     for bid in $bids; do
         local work_dir="$test_dir/$pid/$bid"
         mkdir -p "$work_dir"
