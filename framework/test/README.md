Test and analysis scripts
----------------

* `test.include`: Constants and helper functions for test scripts.

* `test_evosuite.sh`: Generates tests with Evosuite and checks whether the
   generated test suites are compatible with the coverage, mutation, and bug
   detection analyses.

* `test_fix_test_suite.sh`: Tests the
  [fix_test_suite.pl](https://github.com/rjust/defects4j/blob/master/framework/util/fix_test_suite.pl) script.

* `test_mutation_analysis.sh`: Tests various options for the mutation analysis.

* `test_randoop.sh`: Generates tests with Randoop and checks whether the
   generated test suites are compatible with the coverage, mutation, and bug
   detection analyses.

* `test_sanity_check.sh`: Checks out each buggy and fixed project version and
   makes sure that it compiles.

* `test_tutorial.sh`: Runs the tutorial described in the top-level
   [README](https://github.com/rjust/defects4j#using-defects4j).

* `test_verify_bugs.sh`: Reproduces each defect and verifies the triggering
   tests.

Randoop coverage on the Defects4J defects
----------------
This section describes how to calculate Randoop code coverage over the Defects4J
defects (see the top-level
[README](https://github.com/rjust/defects4j/blob/master/README.md) for
more details about the defects and requirements).

1. Optionally, indicate where to find the version of Randoop you wish to test.
    - `export TESTGEN_LIB_DIR="path2directory-containing-randoop-current.jar"`

    The randoop.jar you wish to test must be named randoop-current.jar.
    By default, the system runs version 4.0.3 of Randoop,
    located at "path2defects4j"/framework/lib/test_generation/generation/randooop-current.jar.

<<<<<<< HEAD
5. Run the test generation and coverage analysis:
    - `cd "path2defects4j"/framework/test`
=======
2. Run the test generation and coverage analysis:
>>>>>>> 50006603
    - `./randoop_coverage.sh`

    Currently, this does not generate tests for all the defects, just five in
    each project for a total of 30 tests. It takes about 90 minutes to run.
    If you wish to override these defaults for `randoop_coverage.sh` you may
    supply an optional project list argument followed by an optional bid
    (bug id) list argument.
    The test scripts set `TMP_DIR` to */tmp/test_d4j*. If you wish to change
    this, you will need to modify `./test.include`.

3. Display the coverage data:
    - `../util/show_coverage.pl`

    The raw coverage data is found at *$TMP_DIR/test_d4j/coverage*.
    This script will accept an optional argument of an alternative file location.
    Invoke the script with `-help` for a full list of options.<|MERGE_RESOLUTION|>--- conflicted
+++ resolved
@@ -39,12 +39,7 @@
     By default, the system runs version 4.0.3 of Randoop,
     located at "path2defects4j"/framework/lib/test_generation/generation/randooop-current.jar.
 
-<<<<<<< HEAD
-5. Run the test generation and coverage analysis:
-    - `cd "path2defects4j"/framework/test`
-=======
 2. Run the test generation and coverage analysis:
->>>>>>> 50006603
     - `./randoop_coverage.sh`
 
     Currently, this does not generate tests for all the defects, just five in
