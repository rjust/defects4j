Test and analysis scripts
----------------

* `test.include`: Constants and helper functions for test scripts.

* `test_evosuite.sh`: Generates tests with EvoSuite and checks whether the
   generated test suites are compatible with the coverage, mutation, and bug
   detection analyses.

* `test_export_command.sh`: Tests the
  [export](https://github.com/rjust/defects4j/blob/master/framework/bin/d4j/d4j-export) command.

* `test_fix_test_suite.sh`: Tests the
  [fix_test_suite.pl](https://github.com/rjust/defects4j/blob/master/framework/util/fix_test_suite.pl) script.

* `test_mutation_analysis.sh`: Tests various options for the mutation analysis.

* `test_randoop.sh`: Generates tests with Randoop and checks whether the
   generated test suites are compatible with the coverage, mutation, and bug
   detection analyses.

* `test_sanity_check.sh`: Checks out each buggy and fixed project version and
   makes sure that it compiles.

* `test_tutorial.sh`: Runs the tutorial described in the top-level
   [README](https://github.com/rjust/defects4j#using-defects4j).

* `test_verify_bugs.sh`: Reproduces each defect and verifies the triggering
   tests.

Randoop coverage on the Defects4J defects
----------------
This section describes how to calculate Randoop code coverage over the Defects4J
defects (see the top-level
[README](https://github.com/rjust/defects4j/blob/master/README.md) for
more details about the defects and requirements).

<<<<<<< HEAD
1. By default, the system uses the version of Randoop at "path2defects4j"/framework/lib/test_generation/generation/randooop-current.jar.
   Optionally, indicate where to find the version of Randoop you wish to test.
=======
1. Follow steps 1-4 under 
[Steps to set up Defects4J](https://github.com/rjust/defects4j/blob/master/README.md#steps-to-set-up-defects4j)
 in the top-level README.

2. Optionally, indicate where to find the version of Randoop you wish to test.
>>>>>>> b15ef02c
    - `export TESTGEN_LIB_DIR="path2directory-containing-randoop-current.jar"`
   Note that the `.jar` files must be suffixed `-current.jar`.

   The following commands copy and rename `.jar` files from a local version of Randoop:
    ```
    (cd MY_RANDOOP && ./gradlew assemble)
    (cd $D4J_HOME/framework/lib/test_generation/generation && MY_RANDOOP/scripts/replace-randoop-jars.sh "-current")
    ```

3. Run the test generation and coverage analysis:
    - `./randoop_coverage.sh`

    Currently, this does not generate tests for all the defects, just five in
    each project for a total of 30 tests. It takes about 90 minutes to run.
    If you wish to override these defaults for `randoop_coverage.sh` you may
    supply an optional project list argument followed by an optional bid
    (bug id) list argument.
    The test scripts set `TMP_DIR` to */tmp/test_d4j*. If you wish to change
    this, you will need to modify `./test.include`.

4. Display the coverage data:
    - `../util/show_coverage.pl`

    The raw coverage data is found at *$TMP_DIR/test_d4j/coverage*.
    This script will accept an optional argument of an alternative file location.
    Invoke the script with `-help` for a full list of options.<|MERGE_RESOLUTION|>--- conflicted
+++ resolved
@@ -35,16 +35,13 @@
 [README](https://github.com/rjust/defects4j/blob/master/README.md) for
 more details about the defects and requirements).
 
-<<<<<<< HEAD
-1. By default, the system uses the version of Randoop at "path2defects4j"/framework/lib/test_generation/generation/randooop-current.jar.
+1. Follow steps 1-4 under
+   [Steps to set up
+   Defects4J](https://github.com/rjust/defects4j/blob/master/README.md#steps-to-set-up-defects4j)
+   in the top-level README.
+
+2. By default, the system uses the version of Randoop at "path2defects4j"/framework/lib/test_generation/generation/randooop-current.jar.
    Optionally, indicate where to find the version of Randoop you wish to test.
-=======
-1. Follow steps 1-4 under 
-[Steps to set up Defects4J](https://github.com/rjust/defects4j/blob/master/README.md#steps-to-set-up-defects4j)
- in the top-level README.
-
-2. Optionally, indicate where to find the version of Randoop you wish to test.
->>>>>>> b15ef02c
     - `export TESTGEN_LIB_DIR="path2directory-containing-randoop-current.jar"`
    Note that the `.jar` files must be suffixed `-current.jar`.
 
