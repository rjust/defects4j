#!/usr/bin/env bash
################################################################################
#
# This script generates coverage data for Randoop generated tests over the defects4j suite.
# By default, it does so for just 6 projects and bug ids 1-5 in each project.
# An optional first agument will replace the default project list.
# An optional second agument will replace the default bid list.
#
################################################################################

# Must use Java version 8.
JAVA_VERSION_STRING=`java -version 2>&1 | head -1`
JAVA_RELEASE_NUMBER=`echo $JAVA_VERSION_STRING | sed 's/^.*1\.\(.\).*/\1/'`
if [[ "$JAVA_RELEASE_NUMBER" != "8" ]]; then
 echo Must use Java version 8
 exit
fi

# Import helper subroutines and variables, and init Defects4J
if [ ! -f test.include ]; then
    echo "File test.include not found!  Ran script from wrong directory?"
    exit 1
fi
source test.include
init
export TMP_DIR

# Don't exit on first error
HALT_ON_ERROR=0

# master coverage file
master_coverage=$TMP_DIR/coverage

# Directory for Randoop test suites
randoop_dir=$TMP_DIR/randoop

if [ -z "$1" ] ; then
<<<<<<< HEAD
    # Default = 6 out of 16 projects
=======
    # Deafult = generate tests for 6 projects
>>>>>>> 3ec3d924
    projects=( Chart Closure Lang Math Mockito Time )
    # Default = first 5 bug ids only
    bids=( 1 2 3 4 5 )
else
# Generate tests for supplied project list
    projects=( $1 )
    if [ -z "$2" ] ; then
        # Default = first 5 bug ids only
        bids=( 1 2 3 4 5 )
    else
        # Generate tests for supplied bid list
        bids=( $2 )
    fi
fi

echo "Projects: ${projects[@]}"
echo "Bug ids: ${bids[@]}"

# We want the 'fixed' version of the sample.
type=f

# Test suite source and number
suite_src=randoop
suite_num=1

# probably should be a flag whether or not to keep existing data for cumlative run(s)
#rm -f $master_coverage

for pid in "${projects[@]}"; do
    for bid in "${bids[@]}"; do
        vid=${bid}$type

        # Run Randoop
        gen_tests.pl -g randoop -p $pid -v $vid -n 1 -o $randoop_dir -b 100 || die "run Randoop on $pid-$vid"
    done

    suite_dir=$randoop_dir/$pid/$suite_src/$suite_num

    # Run generated test suite and determine code coverage
    test_coverage $pid $suite_dir 1

    cat $TMP_DIR/result_db/coverage >> $master_coverage

done

# delete tmp file directory
rm -rf $randoop_dir

../util/show_coverage.pl "$TMP_DIR"/coverage<|MERGE_RESOLUTION|>--- conflicted
+++ resolved
@@ -35,11 +35,7 @@
 randoop_dir=$TMP_DIR/randoop
 
 if [ -z "$1" ] ; then
-<<<<<<< HEAD
-    # Default = 6 out of 16 projects
-=======
-    # Deafult = generate tests for 6 projects
->>>>>>> 3ec3d924
+    # Default = generate tests for 6 projects
     projects=( Chart Closure Lang Math Mockito Time )
     # Default = first 5 bug ids only
     bids=( 1 2 3 4 5 )
