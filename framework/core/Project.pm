--- conflicted
+++ resolved
@@ -1104,13 +1104,10 @@
     @_ >= 2 or die $ARG_ERROR;
     my ($self, $target, $option_str, $log_file, $ant_cmd) =  @_;
     $option_str = "" unless defined $option_str;
-<<<<<<< HEAD
     $ant_cmd = "ant" unless defined $ant_cmd;
     my $file = $self->{_build_file};
     # TODO: Check also whether target is provided by the build file
     -f $file or die "Build file does not exist: $file";
-=======
->>>>>>> 19bec2e7
 
     # Set up environment before running ant
     my $cmd = " cd $self->{prog_root}" .
@@ -1131,7 +1128,6 @@
 }
 
 #
-<<<<<<< HEAD
 # Ensure backward compatibility with Java 7
 # TODO: Remove after providing full Java 8 support
 #
@@ -1152,10 +1148,7 @@
 }
 
 #
-# Write all version-specific properties to file
-=======
 # Helper subroutine that returns a list of modified classes
->>>>>>> 19bec2e7
 #
 sub _modified_classes {
     my ($self, $bid) = @_;
