--- conflicted
+++ resolved
@@ -700,10 +700,6 @@
 
 =cut
 sub mutate {
-<<<<<<< HEAD
-    my $self = shift;
-    if (! $self->_call_major("mutate")) {
-=======
     @_ == 3 or die $ARG_ERROR;
     my ($self, $instrument_classes, $mut_ops)  = @_;
     my $work_dir = $self->{prog_root};
@@ -733,8 +729,7 @@
     $ENV{MML} = $mml_bin;
 
     # Mutate and compile sources
-    if (! $self->_ant_call("mutate")) {
->>>>>>> b6e0f03d
+    if (! $self->_call_major("mutate")) {
         return -1;
     }
 
@@ -773,13 +768,8 @@
 
     my $basedir = $self->{prog_root};
 
-<<<<<<< HEAD
     return $self->_call_major("mutation.test",
-                            "-Dmajor.kill.log=$basedir/kill.csv " .
-=======
-    return $self->_ant_call("mutation.test",
-                            "-Dmajor.kill.log=$basedir/$Mutation::KILL_FILE " .
->>>>>>> b6e0f03d
+                            "-Dmajor.kill.log=$basedir$Mutation::KILL_FILE " .
                             "$relevant $log $exclude $single_test_opt");
 }
 
