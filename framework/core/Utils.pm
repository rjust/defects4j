--- conflicted
+++ resolved
@@ -488,90 +488,7 @@
 
 =pod
 
-<<<<<<< HEAD
-=item B<append_to_file_unless_matches> C<append_to_file_unless_matches(file, string, regexp)>
-
-This utility method appends C<string> to C<file>, unless C<file>
-contains a line that matches C<regexp>.
-
-This is done in a way that is safe for multiple processes accessing
-C<file> by acquiring flocks.
-
-=cut
-sub append_to_file_unless_matches {
-    my ($file, $string, $includes) = @_;
-    @_ == 3 or die $ARG_ERROR;
-
-    open my $fh, ">>$file" or die "Cannot open file for appending $file: $!";
-    flock ($fh, LOCK_EX) or die "Cannot exclusively lock  $file: $!";
-    open my $fh_in, "<$file" or die "Cannot open file for reading $file: $!";
-    my $seen = 0;
-    while (my $line = <$fh_in>) {
-        if ($line =~ /$includes/) {
-            $seen = 1;
-            last;
-        }
-    }
-    close $fh_in;
-    unless ($seen) {
-        seek ($fh, 0, SEEK_END) or die "Cannot seek: $!"; # seek if someone appended while we were waiting
-        print $fh $string;
-    }
-    close $fh;
-    return $seen == 1 ? 0 : 1;
-}
-
-=pod
-
-=item B<files_in_commit> C<files_in_commit(repo_dir,commit)>
-
-Returns an array of files changed in C<commit>.
-
-=cut
-sub files_in_commit {
-    my ($repo_dir, $commit) = @_;
-    my @files = "cd $repo_dir; git diff-tree --no-commit-id --name-only -r $commit";
-    chomp @files;
-    return @files;
-}
-
-=pod
-
-  Utils::bug_report_info(pid, vid)
-
-Returns the bug report ID and URL of a given project id C<pid> and version id
-C<vid>. In case there is not any bug report ID/URL available for a specific
-project id C<pid> and version id, it returns "NA".
-
-=cut
-sub bug_report_info {
-    @_ == 2 or die $ARG_ERROR;
-    my ($pid, $vid) = @_;
-
-    my $bug_report_info = {id=>"NA", url=>"NA"};
-
-    my $commit_db = "$PROJECTS_DIR/$pid/$BUGS_CSV_ACTIVE";
-    open (IN, "<$commit_db") or die "Cannot open $commit_db file: $!";
-    my $header = <IN>;
-    while (<IN>) {
-        chomp;
-        /([^,]+),[^,]+,[^,]+,(.+),(.+)/ or next;
-        if ($vid == $1) {
-            $bug_report_info = {id=>$2, url=>$3};
-            last;
-        }
-    }
-    close IN;
-
-    return $bug_report_info;
-}
-
-=pod
-
-=item B<clean_test_results> C<clean_test_results(work_dir)>
-=======
 =item C<Utils::clean_test_results(work_dir)>
->>>>>>> 9f8b0c1a
 
 Remove any old test results in the provided C<work_dir>.
 
