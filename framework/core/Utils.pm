--- conflicted
+++ resolved
@@ -446,14 +446,9 @@
 
 sub check_vid {
     @_ == 1 or die $ARG_ERROR;
-<<<<<<< HEAD
     my $vid = shift;
     $vid =~ /^(\d+)(f|b|b\.min|b\.orig)$/
             or confess("Wrong version_id: '$vid' -- expected: \\d+(f|b|b.min|b.orig)\n");
-=======
-    my ($vid) = @_;
-    $vid =~ /^(\d+)([bf])$/ or confess("Wrong version_id: $vid -- expected \\d+[bf]!");
->>>>>>> e85036c0
     return {valid => 1, bid => $1, type => $2};
 }
 
