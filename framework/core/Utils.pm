#-------------------------------------------------------------------------------
# Copyright (c) 2014-2019 René Just, Darioush Jalali, and Defects4J contributors.
#
# Permission is hereby granted, free of charge, to any person obtaining a copy
# of this software and associated documentation files (the "Software"), to deal
# in the Software without restriction, including without limitation the rights
# to use, copy, modify, merge, publish, distribute, sublicense, and/or sell
# copies of the Software, and to permit persons to whom the Software is
# furnished to do so, subject to the following conditions:
#
# The above copyright notice and this permission notice shall be included in
# all copies or substantial portions of the Software.
#
# THE SOFTWARE IS PROVIDED "AS IS", WITHOUT WARRANTY OF ANY KIND, EXPRESS OR
# IMPLIED, INCLUDING BUT NOT LIMITED TO THE WARRANTIES OF MERCHANTABILITY,
# FITNESS FOR A PARTICULAR PURPOSE AND NONINFRINGEMENT. IN NO EVENT SHALL THE
# AUTHORS OR COPYRIGHT HOLDERS BE LIABLE FOR ANY CLAIM, DAMAGES OR OTHER
# LIABILITY, WHETHER IN AN ACTION OF CONTRACT, TORT OR OTHERWISE, ARISING FROM,
# OUT OF OR IN CONNECTION WITH THE SOFTWARE OR THE USE OR OTHER DEALINGS IN
# THE SOFTWARE.
#-------------------------------------------------------------------------------

=pod

=head1 NAME

Utils.pm -- some useful helper subroutines.

=head1 DESCRIPTION

This module provides general helper subroutines such as parsing config or data files.

=cut

package Utils;

use warnings;
use strict;

use File::Basename;
use File::Spec;
use Cwd qw(abs_path);
use Carp qw(confess);
use Fcntl qw< LOCK_EX SEEK_END >;

use Constants;

my $dir = dirname(abs_path(__FILE__));

=pod

=head2 General subroutines

=over 4

=item C<Utils::exec_cmd(cmd, description [, log_ref])>

Runs a system command and indicates whether it succeeded or failed. This
subroutine captures the output (F<stdout>) of the command and only logs that
output to F<stderr> if the command fails or if C<Constants::DEBUG> is set to
true. This subroutine converts exit codes into boolean values, i.e., it returns
C<1> if the command succeeded and C<0> otherwise. If the optional reference
C<log_ref> is provided, the captured output is stored in that variable.

=cut

sub exec_cmd {
    @_ >= 2 or die $ARG_ERROR;
    my ($cmd, $descr, $log_ref) = @_;
    print(STDERR substr($descr . '.'x75, 0, 75), " ");
    my $log = `$cmd`; my $ret = $?;
    $$log_ref = $log if defined $log_ref;
    if ($ret!=0) {
        print(STDERR "FAIL\n");
        print(STDERR "Executed command: $cmd\n");
        print(STDERR "$log");
        return 0;
    }
    print(STDERR "OK\n");
    # Upon success, only print log messages if debugging is enabled
    print(STDERR "Executed command: $cmd\n") if $DEBUG;
    print(STDERR $log) if $DEBUG;

    return 1;
}

=pod

=item C<Utils::get_tmp_dir([tmp_root])>

Returns F<C<tmp_root>/C<scriptname>_C<process_id>_C<timestamp>>

This directory is unique in a local file system. The root directory to be used
can be specified with C<tmp_root> (optional).
The default is L<D4J_TMP_DIR|Constants>.

=cut

sub get_tmp_dir {
    my ($tmp_root) = @_;
    $tmp_root //= $D4J_TMP_DIR;
    return "$tmp_root/" . basename($0) . "_" . $$ . "_" . time;
}

=pod

=item C<Utils::get_abs_path(dir)>

Returns the absolute path to the directory F<dir>.

=cut

sub get_abs_path {
    @_ == 1 or die $ARG_ERROR;
    my ($dir) = @_;
    # Remove trailing slash
    $dir =~ s/^(.+)\/$/$1/;
    return abs_path($dir);
}

=pod

=item C<Utils::get_dir(file)>

Returns the directory of the absolute path of F<file>.

=cut

sub get_dir {
    @_ == 1 or die $ARG_ERROR;
    my ($path) = @_;
    my ($volume,$dir,$file) = File::Spec->splitpath($path);
    return get_abs_path($dir);
}

=pod

=item C<Utils::append_to_file_unless_matches(file, string, regexp)>

This utility method appends C<string> to C<file>, unless C<file>
contains a line that matches C<regexp>.

This is done in a way that is safe for multiple processes accessing
C<file> by acquiring flocks.

=cut

sub append_to_file_unless_matches {
    my ($file, $string, $includes) = @_;
    @_ == 3 or die $ARG_ERROR;

    open my $fh, ">>$file" or die "Cannot open file for appending $file: $!";
    flock ($fh, LOCK_EX) or die "Cannot exclusively lock  $file: $!";
    open my $fh_in, "<$file" or die "Cannot open file for reading $file: $!";
    my $seen = 0;
    while (my $line = <$fh_in>) {
        if ($line =~ /$includes/) {
            $seen = 1;
            last;
        }
    }
    close $fh_in;
    unless ($seen) {
        seek ($fh, 0, SEEK_END) or die "Cannot seek: $!"; # seek if someone appended while we were waiting
        print $fh $string;
    }
    close $fh;
    return $seen == 1 ? 0 : 1;
}

=pod

=item C<Utils::files_in_commit(repo_dir, commit)>

Returns an array of files changed in C<commit> in the git repository F<repo_dir>.

=cut

sub files_in_commit {
    my ($repo_dir, $commit) = @_;
    my @files = "cd $repo_dir; git diff-tree --no-commit-id --name-only -r $commit";
    chomp @files;
    return @files;
}

=pod

<<<<<<< HEAD
  $project->is_continuous_integration()

Returns true if this process is running under continuous integration.

=cut
sub is_continuous_integration {
  return (
    # Azure Pipelines
    defined $ENV{"AZURE_HTTP_USER_AGENT"}
    || defined $ENV{"SYSTEM_PULLREQUEST_TARGETBRANCH"}
    # CircleCI
    || defined $ENV{"CIRCLE_COMPARE_URL"}
    # Travis CI
    || (defined $ENV{"TRAVIS"}
        && $ENV{"TRAVIS"} eq "true")
    );
=======
=item C<Utils::print_entry(key, val)>

Print a key-value pair for a single-line value. For
instance, C<print_entry("SHELL", "/bin/bash")> will print the following to
F<stdout>:

    SHELL................./bin/bash

=cut

sub print_entry {
    @_ >= 2 || die $ARG_ERROR;
    my ($key, $val, $val_start_col) = @_;
    $val =~ s/^\s+|\s+$//g;
    if (! defined $val_start_col) {
        $val_start_col = 30;
    }
    my $num_seps = $val_start_col - length($key);
    print(STDERR "$key" . ('.' x $num_seps) . "${val}\n");

}

=pod

=item C<Utils::print_multiline_entry(key, val [, vals...])>

Print a key-value pair for a multi-line value. For
instance, C<print_multiline_entry("Java Version", `java -version`)> will print
something like the following to F<stderr>:

    Java Version:
      openjdk version "1.8.0_232"
      OpenJDK Runtime Environment (AdoptOpenJDK)(build 1.8.0_232-b09)
      OpenJDK 64-Bit Server VM (AdoptOpenJDK)(build 25.232-b09, mixed mode)

=cut

sub print_multiline_entry {
    @_ >= 2 || die $ARG_ERROR;
    my ($key, @lines) = @_;
    print(STDERR "$key:\n  " . join("  ", @lines));
}

=pod

=item C<Utils::print_environment_var(var)>

Lookup an environment variable's value and print it to F<stderr>.

=cut

sub print_environment_var {
    @_ == 1 || die $ARG_ERROR;
    my ($key) = @_;
    my $val = $ENV{$key} // "(none)";
    print_entry ($key, $val);
}

=pod

=item C<Utils::print_env>

Print relevant environment variables to F<stderr>.

=cut

sub print_env {
    print(STDERR "-"x80 . "\n");
    print(STDERR "                     Defects4j Execution Environment \n");
    print(STDERR "-"x80 . "\n");
    # General environment
    print_environment_var("PWD");
    print_environment_var("SHELL");
    print_environment_var("TZ");

    # Java environment
    print_environment_var("JAVA_HOME");
    print_entry("Java Exec", `which java`);
    print_entry("Java Exec Resolved", `realpath \$(which java)`);
    print_multiline_entry("Java Version", `java -version 2>&1`);

    # VCS
    print_entry("Git version", `git --version`);
    print_entry("SVN version", `svn --version --quiet`);
    print_entry("Perl version", $^V);
    print(STDERR "-"x80 . "\n");
>>>>>>> 38e66569
}

=pod

=back

=cut

################################################################################

=pod

=head2 Configuration

=over 4

=item C<Utils::write_config_file(filename, config_hash)>

Writes all key-value pairs of C<config_hash> to a config file named F<filename>.
Existing entries are overridden and missing entries are added to the config file
-- all existing but unmodified entries are preserved.

=cut

sub write_config_file {
    @_ == 2 or die $ARG_ERROR;
    my ($file, $hash) = @_;
    my %newconf = %{$hash};
    if (-e $file) {
        my $oldconf = read_config_file($file);
        for my $key (keys %{$oldconf}) {
            $newconf{$key} = $oldconf->{$key} unless defined $newconf{$key};
        }
    }
    open(OUT, ">$file") or die "Cannot create config file ($file): $!";
    print(OUT "#File automatically generated by Defects4J\n");
    for my $key(sort(keys(%newconf))) {
        print(OUT "$key=$newconf{$key}\n");
    }
    close(OUT);
}

=pod

=item C<Utils::read_config_file(filename [, key_separator])>

Read all key-value pairs of the config file named F<filename>. Format:
C<key=value>.  Returns a hash containing all key-value pairs on success,
C<undef> otherwise.

=cut

sub read_config_file {
    @_ >= 1 or die $ARG_ERROR;
    my ($file, $key_separator) = @_;
    $key_separator //= '=';

    if (!open(IN, "<$file")) {
        print(STDERR "Cannot open config file ($file): $!\n");
        return undef;
    }
    my $hash = {};
    while(<IN>) {
        # Skip comments and empty lines
        next if /^\s*#/;
        next if /^\s*$/;
        chomp;
        # Read key value pair and remove white spaces
        my ($key, $val) = split /${key_separator}/;
        $key =~ s/ //;
        $val =~ s/ //;
        $hash->{$key} = $val;
    }
    close(IN);
    return $hash;
}

=pod

=item C<Utils::tag_prefix(pid, bid)>

Returns the Defects4J prefix for tagging a buggy or fixed program version.

=cut

sub tag_prefix {
    @_ == 2 or die $ARG_ERROR;
    my ($pid, $bid) = @_;
    return "D4J_" . $pid . "_" . $bid . "_";
}

=pod

=item C<Utils::bug_report_info(pid, vid)>

Returns the bug report ID and URL of a given project id C<pid> and version id
C<vid>. In case there is not any bug report ID/URL available for a specific
project id C<pid> and version id, it returns "NA".

=cut

sub bug_report_info {
    @_ == 2 or die $ARG_ERROR;
    my ($pid, $vid) = @_;

    my $bug_report_info = {id=>"NA", url=>"NA"};

    my $commit_db = "$PROJECTS_DIR/$pid/$BUGS_CSV_ACTIVE";
    open (IN, "<$commit_db") or die "Cannot open $commit_db file: $!";
    my $header = <IN>;
    while (<IN>) {
        chomp;
        /([^,]+),[^,]+,[^,]+,(.+),(.+)/ or next;
        if ($vid == $1) {
            $bug_report_info = {id=>$2, url=>$3};
            last;
        }
    }
    close IN;

    return $bug_report_info;
}

=pod

=back

=cut

################################################################################

=pod

=head2 Input validation

=over 4

=item C<Utils::check_vid(vid)>

Check whether C<vid> represents a valid version id, i.e., matches \d+[bf].

This subroutine terminates with an error message if C<vid> is not valid.
Otherwise, it returns a hash that maps C<bid> to the bug id that was parsed from
the provided C<vid>, and C<type> to the version type (C<b> or C<f>) that was
parsed from the provided C<vid>.

For instance, to check that this is a valid bug and extract the bug-id on
success, write:

  my bid = Utils::check_vid(vid)->{bid};

=cut

sub check_vid {
    @_ == 1 or die $ARG_ERROR;
    my ($vid) = @_;
    $vid =~ /^(\d+)([bf])$/ or confess("Wrong version_id: $vid -- expected \\d+[bf]!");
    return {valid => 1, bid => $1, type => $2};
}

=pod

=item C<Utils::ensure_valid_bid(pid, bid)>

Ensure C<bid> represents a valid bug-id in project C<pid>, terminating with a
detailed error message if not. A bug-id is valid for a project if the project
exists and the bug-id both exists in the project and is active.

=cut

sub ensure_valid_bid {
    @_ == 2 or die $ARG_ERROR;
    my ($pid, $bid) = @_;

    my $project_dir = "$PROJECTS_DIR/$pid";

    if ( ! -e "${project_dir}" ) {
        confess("Error: ${pid} is a non-existent project\n");
    }

    if ( ! -e "${project_dir}/trigger_tests/${bid}" ) {
        confess("Error: ${pid}-${bid} is a non-existent bug\n");
    }

    # Instantiate the project and get the list of all active bug ids
    my $project = Project::create_project($pid);
    my @bug_ids = $project->get_bug_ids;
    if ( ! grep( /^$bid$/, @bug_ids) ) {
        confess("Error: ${pid}-${bid} is a deprecated bug\n");
    }
}

=pod

=item C<Utils::ensure_valid_vid(pid, vid)>

Ensure C<vid> represents a valid version-id in project C<pid>, terminating with
a detailed error message if not. A version-id is valid for a project if the
project exists, the version-id is of the form C<d+[bf]>, and the underlying
bug-id, represented by the leading integer part of the version id, both exists
in the project and is active.

=cut

sub ensure_valid_vid {
    @_ == 2 or die $ARG_ERROR;
    my ($pid, $vid) = @_;
    my $bid = check_vid($vid)->{bid};
    ensure_valid_bid($pid, $bid);
}

=pod

=back

=cut

################################################################################

=pod

=head2 Test results and test suites

=over 4

=item C<Utils::has_failing_tests(test_result_file)>

Returns 1 if the provided F<test_result_file> lists any failing test classes or
failing test methods. Returns 0 otherwise.

=cut

sub has_failing_tests {
    @_ == 1 or die $ARG_ERROR;
    my ($file_name) = @_;

    my $list = get_failing_tests($file_name) or die "Could not parse file";
    my @fail_methods = @{$list->{methods}};
    my @fail_classes = @{$list->{classes}};

    return 1 unless (scalar(@fail_methods) + scalar(@fail_classes)) == 0;

    return 0;
}

=pod

=item C<Utils::get_failing_tests(test_result_file)>

Determines all failing test classes and test methods in F<test_result_file>,
which may contain arbitrary lines. A line indicating a test failure matches the
following pattern: C</--- ([^:]+)(::([^:]+))?/>.

This subroutine returns a reference to a hash that contains three keys (C<classes>,
C<methods>, and C<asserts>), which map to lists of failing tests:

  {classes} => [org.foo.Class1 org.bar.Class2]
  {methods} => [org.foo.Class3::method1 org.foo.Class3::method2]
  {asserts} => {org.foo.Class3::method1} => 4711

=cut

sub get_failing_tests {
    @_ == 1 or die $ARG_ERROR;
    my ($file_name) = @_;

    my $list = {
        classes => [],
        methods => [],
        asserts => {}
    };
    open FILE, $file_name or die "Cannot open test result file ($file_name): $!";
    my @lines = <FILE>;
    close FILE;
    for (my $i=0; $i <= $#lines; ++$i) {
        local $_ = $lines[$i];
        chomp;
        /--- ([^:]+)(::([^:]+))?/ or next;
        my $class = $1;
        my $method= $3;
        if (defined $method) {
            push(@{$list->{methods}}, "${class}::$method");
            # Read first line of stack trace to determine the failure reason.
            my $reason = $lines[$i+1];
            if (defined $reason and $reason =~ /junit.framework.AssertionFailedError/) {
                $class =~ /(.*\.)?([^.]+)/ or die "Couldn't determine class name: $class!";
                my $classname = $2;
                ++$i;
                while ($lines[$i] !~ /---/) {
                    if ($lines[$i] =~ /junit\./) {
                        # Skip junit entries in the stack trace
                        ++$i;
                    } elsif ($lines[$i] =~ /$classname\.java:(\d+)/) {
                        # We found the right entry in the stack trace
                        my $line = $1;
                        $list->{asserts}->{"${class}::$method"} = $line;
                        last;
                    } else {
                        # The stack trace isn't what we expected -- give up and continue
                        # with the next triggering test
                        last;
                    }
                }
            }
        } else {
            push(@{$list->{classes}}, $class);
        }
    }
    return $list;
}

=pod

=item C<Utils::get_all_test_suites(suite_dir, pid [, vid])>

Determines all Defects4J test suite archives that exist in F<suite_dir> and that
match the given project id (C<pid>) and version id (C<vid>). Note that C<vid> is
optional.

This subroutine returns a reference to a hierarchical hash that holds all
matching test suite archives:

  $result->{vid}->{suite_src}->{test_id}->{file_name}

=cut

sub get_all_test_suites {
    @_ >= 2 or die $ARG_ERROR;
    my ($suite_dir, $pid, $vid) = @_;
    my %test_suites = ();
    my $count = 0;
    opendir(DIR, $suite_dir) or die "Cannot open directory: $suite_dir!";
        my @entries = readdir(DIR);
    closedir(DIR);
    foreach (@entries) {
        next unless /^$pid-(\d+[bf])-([^\.]+)(\.(\d+))?.tar.bz2$/;
        my $archive_vid = $1;
        my $archive_suite_src = "$2";
        my $archive_test_id = $4 // 1;

        # Only hash test suites for target vid, if provided
        next if defined $vid and $vid ne $archive_vid;

        # Init hash if necessary
        $test_suites{$archive_vid} = {}
                unless defined $test_suites{$archive_vid};
        $test_suites{$archive_vid}->{$archive_suite_src} = {}
                unless defined $test_suites{$archive_vid}->{$archive_suite_src};

        # Save archive name for current test id
        $test_suites{$archive_vid}->{$archive_suite_src}->{$archive_test_id} = $_;

        ++$count;
    }
    print(STDERR "Found $count test suite archive(s)") if $DEBUG;
    return \%test_suites;
}

=pod

=item C<Utils::extract_test_suite(test_suite, test_dir)>

Extracts an archive of an external test suite (F<test_suite>) into a given test directory
(F<test_dir>). The directory F<test_dir> is created if it doesn't exist.
This subroutine returns 1 on success, 0 otherwise.

=cut

sub extract_test_suite {
    @_ == 2 or die $ARG_ERROR;
    my ($test_suite, $test_dir) = @_;
    my %test_suites = ();
    unless (-e $test_suite) {
        print(STDERR "Test suite archive not found: $test_suite\n");
        return 0;;
    }
    # Extract external test suite into test directory
    exec_cmd("mkdir -p $test_dir && rm -rf $test_dir/* && tar -xjf $test_suite -C $test_dir",
            "Extract test suite") or return 0;
    return 1;
}

=pod

=item C<Utils::clean_test_results(work_dir)>

Remove any old test results in the provided C<work_dir>.

=cut

sub clean_test_results {
    my ($work_dir) = @_;

    # Remove the files that list all tests and failing tests
    my $fail_tests = "$work_dir/$FILE_FAILING_TESTS";
    my $all_tests = "$work_dir/$FILE_ALL_TESTS";

    if (-e "$fail_tests") {
        unlink("$fail_tests") == 1 or die("Cannot delete 'failing_tests': $!")
    }
    if (-e "$all_tests") {
        unlink("$all_tests") == 1 or die("Cannot delete 'all_tests': $!")
    }
}

=pod

=back

=cut

1;<|MERGE_RESOLUTION|>--- conflicted
+++ resolved
@@ -185,7 +185,96 @@
 
 =pod
 
-<<<<<<< HEAD
+=item C<Utils::print_entry(key, val)>
+
+Print a key-value pair for a single-line value. For
+instance, C<print_entry("SHELL", "/bin/bash")> will print the following to
+F<stdout>:
+
+    SHELL................./bin/bash
+
+=cut
+
+sub print_entry {
+    @_ >= 2 || die $ARG_ERROR;
+    my ($key, $val, $val_start_col) = @_;
+    $val =~ s/^\s+|\s+$//g;
+    if (! defined $val_start_col) {
+        $val_start_col = 30;
+    }
+    my $num_seps = $val_start_col - length($key);
+    print(STDERR "$key" . ('.' x $num_seps) . "${val}\n");
+
+}
+
+=pod
+
+=item C<Utils::print_multiline_entry(key, val [, vals...])>
+
+Print a key-value pair for a multi-line value. For
+instance, C<print_multiline_entry("Java Version", `java -version`)> will print
+something like the following to F<stderr>:
+
+    Java Version:
+      openjdk version "1.8.0_232"
+      OpenJDK Runtime Environment (AdoptOpenJDK)(build 1.8.0_232-b09)
+      OpenJDK 64-Bit Server VM (AdoptOpenJDK)(build 25.232-b09, mixed mode)
+
+=cut
+
+sub print_multiline_entry {
+    @_ >= 2 || die $ARG_ERROR;
+    my ($key, @lines) = @_;
+    print(STDERR "$key:\n  " . join("  ", @lines));
+}
+
+=pod
+
+=item C<Utils::print_environment_var(var)>
+
+Lookup an environment variable's value and print it to F<stderr>.
+
+=cut
+
+sub print_environment_var {
+    @_ == 1 || die $ARG_ERROR;
+    my ($key) = @_;
+    my $val = $ENV{$key} // "(none)";
+    print_entry ($key, $val);
+}
+
+=pod
+
+=item C<Utils::print_env>
+
+Print relevant environment variables to F<stderr>.
+
+=cut
+
+sub print_env {
+    print(STDERR "-"x80 . "\n");
+    print(STDERR "                     Defects4j Execution Environment \n");
+    print(STDERR "-"x80 . "\n");
+    # General environment
+    print_environment_var("PWD");
+    print_environment_var("SHELL");
+    print_environment_var("TZ");
+
+    # Java environment
+    print_environment_var("JAVA_HOME");
+    print_entry("Java Exec", `which java`);
+    print_entry("Java Exec Resolved", `realpath \$(which java)`);
+    print_multiline_entry("Java Version", `java -version 2>&1`);
+
+    # VCS
+    print_entry("Git version", `git --version`);
+    print_entry("SVN version", `svn --version --quiet`);
+    print_entry("Perl version", $^V);
+    print(STDERR "-"x80 . "\n");
+}
+
+=pod
+
   $project->is_continuous_integration()
 
 Returns true if this process is running under continuous integration.
@@ -202,94 +291,6 @@
     || (defined $ENV{"TRAVIS"}
         && $ENV{"TRAVIS"} eq "true")
     );
-=======
-=item C<Utils::print_entry(key, val)>
-
-Print a key-value pair for a single-line value. For
-instance, C<print_entry("SHELL", "/bin/bash")> will print the following to
-F<stdout>:
-
-    SHELL................./bin/bash
-
-=cut
-
-sub print_entry {
-    @_ >= 2 || die $ARG_ERROR;
-    my ($key, $val, $val_start_col) = @_;
-    $val =~ s/^\s+|\s+$//g;
-    if (! defined $val_start_col) {
-        $val_start_col = 30;
-    }
-    my $num_seps = $val_start_col - length($key);
-    print(STDERR "$key" . ('.' x $num_seps) . "${val}\n");
-
-}
-
-=pod
-
-=item C<Utils::print_multiline_entry(key, val [, vals...])>
-
-Print a key-value pair for a multi-line value. For
-instance, C<print_multiline_entry("Java Version", `java -version`)> will print
-something like the following to F<stderr>:
-
-    Java Version:
-      openjdk version "1.8.0_232"
-      OpenJDK Runtime Environment (AdoptOpenJDK)(build 1.8.0_232-b09)
-      OpenJDK 64-Bit Server VM (AdoptOpenJDK)(build 25.232-b09, mixed mode)
-
-=cut
-
-sub print_multiline_entry {
-    @_ >= 2 || die $ARG_ERROR;
-    my ($key, @lines) = @_;
-    print(STDERR "$key:\n  " . join("  ", @lines));
-}
-
-=pod
-
-=item C<Utils::print_environment_var(var)>
-
-Lookup an environment variable's value and print it to F<stderr>.
-
-=cut
-
-sub print_environment_var {
-    @_ == 1 || die $ARG_ERROR;
-    my ($key) = @_;
-    my $val = $ENV{$key} // "(none)";
-    print_entry ($key, $val);
-}
-
-=pod
-
-=item C<Utils::print_env>
-
-Print relevant environment variables to F<stderr>.
-
-=cut
-
-sub print_env {
-    print(STDERR "-"x80 . "\n");
-    print(STDERR "                     Defects4j Execution Environment \n");
-    print(STDERR "-"x80 . "\n");
-    # General environment
-    print_environment_var("PWD");
-    print_environment_var("SHELL");
-    print_environment_var("TZ");
-
-    # Java environment
-    print_environment_var("JAVA_HOME");
-    print_entry("Java Exec", `which java`);
-    print_entry("Java Exec Resolved", `realpath \$(which java)`);
-    print_multiline_entry("Java Version", `java -version 2>&1`);
-
-    # VCS
-    print_entry("Git version", `git --version`);
-    print_entry("SVN version", `svn --version --quiet`);
-    print_entry("Perl version", $^V);
-    print(STDERR "-"x80 . "\n");
->>>>>>> 38e66569
 }
 
 =pod
