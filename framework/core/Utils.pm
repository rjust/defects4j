#-------------------------------------------------------------------------------
# Copyright (c) 2014-2019 René Just, Darioush Jalali, and Defects4J contributors.
#
# Permission is hereby granted, free of charge, to any person obtaining a copy
# of this software and associated documentation files (the "Software"), to deal
# in the Software without restriction, including without limitation the rights
# to use, copy, modify, merge, publish, distribute, sublicense, and/or sell
# copies of the Software, and to permit persons to whom the Software is
# furnished to do so, subject to the following conditions:
#
# The above copyright notice and this permission notice shall be included in
# all copies or substantial portions of the Software.
#
# THE SOFTWARE IS PROVIDED "AS IS", WITHOUT WARRANTY OF ANY KIND, EXPRESS OR
# IMPLIED, INCLUDING BUT NOT LIMITED TO THE WARRANTIES OF MERCHANTABILITY,
# FITNESS FOR A PARTICULAR PURPOSE AND NONINFRINGEMENT. IN NO EVENT SHALL THE
# AUTHORS OR COPYRIGHT HOLDERS BE LIABLE FOR ANY CLAIM, DAMAGES OR OTHER
# LIABILITY, WHETHER IN AN ACTION OF CONTRACT, TORT OR OTHERWISE, ARISING FROM,
# OUT OF OR IN CONNECTION WITH THE SOFTWARE OR THE USE OR OTHER DEALINGS IN
# THE SOFTWARE.
#-------------------------------------------------------------------------------

=pod

=head1 NAME

Utils.pm -- some useful helper subroutines.

=head1 DESCRIPTION

This module provides general helper subroutines such as parsing config or data files.

=cut

package Utils;

use warnings;
use strict;

use File::Basename;
use File::Spec;
use Cwd qw(abs_path);
use Carp qw(confess);
use Fcntl qw< LOCK_EX SEEK_END >;
use String::Interpolate qw(safe_interpolate);

use Constants;

my $dir = dirname(abs_path(__FILE__));

=pod

=head2 General subroutines

=over 4

=item C<Utils::exec_cmd(cmd, description [, log_ref])>

Runs a system command and indicates whether it succeeded or failed. This
subroutine captures the output (F<stdout>) of the command and only logs that
output to F<stderr> if the command fails or if C<Constants::DEBUG> is set to
true. This subroutine converts exit codes into boolean values, i.e., it returns
C<1> if the command succeeded and C<0> otherwise. If the optional reference
C<log_ref> is provided, the captured output is stored in that variable.

=cut

sub exec_cmd {
    @_ >= 2 or die $ARG_ERROR;
    my ($cmd, $descr, $log_ref) = @_;
    print(STDERR substr($descr . '.'x75, 0, 75), " ");
    my $log = `$cmd`; my $ret = $?;
    $$log_ref = $log if defined $log_ref;
    if ($ret!=0) {
        print(STDERR "FAIL\n");
        print(STDERR "Executed command: $cmd\n");
        print(STDERR "$log");
        return 0;
    }
    print(STDERR "OK\n");
    # Upon success, only print log messages if debugging is enabled
    print(STDERR "Executed command: $cmd\n") if $DEBUG;
    print(STDERR $log) if $DEBUG;

    return 1;
}

=pod

=item C<Utils::get_tmp_dir([tmp_root])>

Returns F<C<tmp_root>/C<scriptname>_C<process_id>_C<timestamp>>

This directory is unique in a local file system. The root directory to be used
can be specified with C<tmp_root> (optional).
The default is L<D4J_TMP_DIR|Constants>.

=cut

sub get_tmp_dir {
    my ($tmp_root) = @_;
    $tmp_root //= $D4J_TMP_DIR;
    return "$tmp_root/" . basename($0) . "_" . $$ . "_" . time;
}

=pod

=item C<Utils::get_abs_path(dir)>

Returns the absolute path to the directory F<dir>.

=cut

sub get_abs_path {
    @_ == 1 or die $ARG_ERROR;
    my ($dir) = @_;
    # Remove trailing slash
    $dir =~ s/^(.+)\/$/$1/;
    return File::Spec->rel2abs($dir);
}

=pod

=item C<Utils::get_dir(file)>

Returns the directory of the absolute path of F<file>.

=cut

sub get_dir {
    @_ == 1 or die $ARG_ERROR;
    my ($path) = @_;
    my ($volume,$dir,$file) = File::Spec->splitpath($path);
    return get_abs_path($dir);
}

=pod

=item C<Utils::append_to_file_unless_matches(file, string, regexp)>

This utility method appends C<string> to C<file>, unless C<file>
contains a line that matches C<regexp>.

This is done in a way that is safe for multiple processes accessing
C<file> by acquiring flocks.

=cut

sub append_to_file_unless_matches {
    my ($file, $string, $includes) = @_;
    @_ == 3 or die $ARG_ERROR;

    open my $fh, ">>$file" or die "Cannot open file for appending $file: $!";
    flock ($fh, LOCK_EX) or die "Cannot exclusively lock  $file: $!";
    open my $fh_in, "<$file" or die "Cannot open file for reading $file: $!";
    my $seen = 0;
    while (my $line = <$fh_in>) {
        if ($line =~ /$includes/) {
            $seen = 1;
            last;
        }
    }
    close $fh_in;
    unless ($seen) {
        seek ($fh, 0, SEEK_END) or die "Cannot seek: $!"; # seek if someone appended while we were waiting
        print $fh $string;
    }
    close $fh;
    return $seen == 1 ? 0 : 1;
}

=pod

=item C<Utils::files_in_commit(repo_dir, commit)>

Returns an array of files changed in C<commit> in the git repository F<repo_dir>.

=cut

sub files_in_commit {
    my ($repo_dir, $commit) = @_;
    my @files = "cd $repo_dir; git diff-tree --no-commit-id --name-only -r $commit";
    chomp @files;
    return @files;
}

=pod

=item C<Utils::print_entry(key, val)>

Print a key-value pair for a single-line value. For
instance, C<print_entry("SHELL", "/bin/bash")> will print the following to
F<stdout>:

    SHELL................./bin/bash

=cut

sub print_entry {
    @_ >= 2 || die $ARG_ERROR;
    my ($key, $val, $val_start_col) = @_;
    $val =~ s/^\s+|\s+$//g;
    if (! defined $val_start_col) {
        $val_start_col = 30;
    }
    my $num_seps = $val_start_col - length($key);
    print(STDERR "$key" . ('.' x $num_seps) . "${val}\n");

}

=pod

=item C<Utils::print_multiline_entry(key, val [, vals...])>

Print a key-value pair for a multi-line value. For
instance, C<print_multiline_entry("Java Version", `java -version`)> will print
something like the following to F<stderr>:

    Java Version:
      openjdk version "1.8.0_232"
      OpenJDK Runtime Environment (AdoptOpenJDK)(build 1.8.0_232-b09)
      OpenJDK 64-Bit Server VM (AdoptOpenJDK)(build 25.232-b09, mixed mode)

=cut

sub print_multiline_entry {
    @_ >= 2 || die $ARG_ERROR;
    my ($key, @lines) = @_;
    print(STDERR "$key:\n  " . join("  ", @lines));
}

=pod

=item C<Utils::print_environment_var(var)>

Lookup an environment variable's value and print it to F<stderr>.

=cut

sub print_environment_var {
    @_ == 1 || die $ARG_ERROR;
    my ($key) = @_;
    my $val = $ENV{$key} // "(none)";
    print_entry ($key, $val);
}

=pod

=item C<Utils::print_env>

Print relevant environment variables to F<stderr>.

=cut

sub print_env {
    print(STDERR "-"x80 . "\n");
    print(STDERR "                     Defects4j Execution Environment \n");
    print(STDERR "-"x80 . "\n");
    # General environment
    print_environment_var("PWD");
    print_environment_var("SHELL");
    print_environment_var("TZ");

    # Java environment
    print_environment_var("JAVA_HOME");
    print_entry("Java Exec", `which java`);
    print_entry("Java Exec Resolved", `realpath \$(which java)`);
    print_multiline_entry("Java Version", `java -version 2>&1`);

    # VCS
    print_entry("Git version", `git --version`);
    print_entry("SVN version", `svn --version --quiet`);
    print_entry("Perl version", $^V);
    print(STDERR "-"x80 . "\n");
}

=pod

=item C<Utils::print_perl_call_stack>

Print the current Perl execution stack trace to F<stderr>.

=cut

sub print_perl_call_stack {
    my ($package, $filename, $line, $subroutine, $hasargs, $wantarray, $evaltext, $is_require, $hints, $bitmask, $hinthash);
    my $i = 1;
    my @r;
    while (@r = caller($i)) {
        ($package, $filename, $line, $subroutine, $hasargs, $wantarray, $evaltext, $is_require, $hints, $bitmask, $hinthash) = @r;
        print(STDERR  "$filename:$line $subroutine\n");
        $i++;
    }
}

=pod

=item C<Utils::convert_file_encoding(file_name)>

Copies the original file to <file_name>.bak then converts
the encoding of file_name from iso-8859-1 to utf-8.

=cut

sub convert_file_encoding {
    @_ == 1 or die $ARG_ERROR;
    my ($file_name) = @_;
    if (-e $file_name){
        rename($file_name, $file_name.".bak");
        open(OUT, '>'.$file_name) or die $!;
        my $converted_file = `iconv -f iso-8859-1 -t utf-8 $file_name.bak`;
        print OUT $converted_file;
        close(OUT);
    }
}

=pod

=item C<Utils::sed_cmd(cmd_string, file_name)>

Uses sed with cmd_string to modify file_name.

=cut

sub sed_cmd {
    @_ == 2 || die $ARG_ERROR;
    my ($cmd_string, $file_name) = @_;

    print(STDERR "About to execute command: sed -i $cmd_string $file_name\n") if $DEBUG;

    # We ignore sed result as it is ok if command fails.
    chomp(my $uname = `uname -s`);
    if ($uname eq "Darwin" ) {
        `sed -i '' -e '$cmd_string' $file_name`;
    } else {
        `sed -i "$cmd_string" "$file_name"`;
    }
}

=pod

=item C<Utils::is_continuous_integration>

Returns true if this process is running under continuous integration.

=cut
sub is_continuous_integration {
  return (
    # Azure Pipelines
    defined $ENV{"AZURE_HTTP_USER_AGENT"}
    || defined $ENV{"SYSTEM_PULLREQUEST_TARGETBRANCH"}
    # CircleCI
    || defined $ENV{"CIRCLE_COMPARE_URL"}
    # Travis CI
    || (defined $ENV{"TRAVIS"}
        && $ENV{"TRAVIS"} eq "true")
    );
}

=pod

=item C<Utils::fix_dependency_urls(build_file, pattern_file, multi_line)>

Parses the F<build_file> and applies the first matching pattern in the F<pattern_file>.

=cut
sub fix_dependency_urls {
    @_ == 3 || die $ARG_ERROR;
    my ($build_file, $pattern_file, $multi_line) = @_;

    open(IN, "<$build_file") or die("Cannot read the build file: $build_file");
    my @lines = <IN>;
    close(IN);

    open(IN, "<$pattern_file") or die("Cannot read pattern file: $pattern_file");
    my @patterns = <IN>;
    close(IN);

    # Read all regexes; skip comments
    my @regexes;
    foreach my $l (@patterns) {
        $l =~ /^\s*#/ and next;
        chomp($l);
        $l =~ /([^,]+),([^,]+)/ or die("Row in pattern file in wrong format: $l (expected: <find>,<replace>)");
        my ($find, $repl) = split(",", $l);
        if (! $multi_line) {
            push(@regexes, [qr/$find/, $repl]);
        } else {
            print(STDERR "Multi-line matching enabled.\n");
            push(@regexes, [qr/$find/ms, $repl]);
            # Replace the list of lines with a single entry, if multi-line match
            # is enabled. This allows us to use the same iteration over all
            # "lines" below.
            @lines = join("", @lines);
        }
    }

    # Process the build file
    my $modified = 0;
    for (my $i=0; $i<=$#lines; ++$i) {
        my $l = $lines[$i];
        foreach (@regexes) {
            if ($l =~ s/$$_[0]/safe_interpolate($$_[1])/eg) {
                unless($modified) {
                    exec_cmd("cp $build_file $build_file.bak", "Backing up build file: $build_file");
                    $modified = 1;
                }
<<<<<<< HEAD
                print(STDERR "Pattern matches in build file ($build_file): $$_[0]\n");
=======
                print(STDERR "Pattern matches in build file ($build_file): $$_[0]\n") if $DEBUG;
>>>>>>> 2bd33b94
                $lines[$i] = $l;
                last;
            }
        }
    }

    # Update the build file if necessary
    if ($modified) {
        unlink($build_file);
        my $fix = IO::File->new(">$build_file") or die("Cannot overwrite build file: $!");
        print $fix @lines;
        $fix->flush();
        $fix->close();
    }
}

=pod

=back

=cut

################################################################################

=pod

=head2 Configuration

=over 4

=item C<Utils::write_config_file(filename, config_hash)>

Writes all key-value pairs of C<config_hash> to a config file named F<filename>.
Existing entries are overridden and missing entries are added to the config file
-- all existing but unmodified entries are preserved.

=cut

sub write_config_file {
    @_ == 2 or die $ARG_ERROR;
    my ($file, $hash) = @_;
    my %newconf = %{$hash};
    if (-e $file) {
        my $oldconf = read_config_file($file);
        for my $key (keys %{$oldconf}) {
            $newconf{$key} = $oldconf->{$key} unless defined $newconf{$key};
        }
    }
    open(OUT, ">$file") or die "Cannot create config file ($file): $!";
    print(OUT "#File automatically generated by Defects4J\n");
    for my $key(sort(keys(%newconf))) {
        print(OUT "$key=$newconf{$key}\n");
    }
    close(OUT);
}

=pod

=item C<Utils::read_config_file(filename [, key_separator])>

Read all key-value pairs of the config file named F<filename>. Format:
C<key=value>.  Returns a hash containing all key-value pairs on success,
C<undef> otherwise.

=cut

sub read_config_file {
    @_ >= 1 or die $ARG_ERROR;
    my ($file, $key_separator) = @_;
    $key_separator //= '=';

    if (!open(IN, "<$file")) {
        print(STDERR "Cannot open config file ($file): $!\n");
        return undef;
    }
    my $hash = {};
    while(<IN>) {
        # Skip comments and empty lines
        next if /^\s*#/;
        next if /^\s*$/;
        chomp;
        # Read key value pair and remove white spaces
        my ($key, $val) = split /${key_separator}/;
        $key =~ s/ //;
        $val =~ s/ //;
        $hash->{$key} = $val;
    }
    close(IN);
    return $hash;
}

=pod

=item C<Utils::tag_prefix(pid, bid)>

Returns the Defects4J prefix for tagging a buggy or fixed program version.

=cut

sub tag_prefix {
    @_ == 2 or die $ARG_ERROR;
    my ($pid, $bid) = @_;
    return "D4J_" . $pid . "_" . $bid . "_";
}

=pod

=item C<Utils::bug_report_info(pid, vid)>

Returns the bug report ID and URL of a given project id C<pid> and version id
C<vid>. In case there is not any bug report ID/URL available for a specific
project id C<pid> and version id, it returns "NA".

=cut

sub bug_report_info {
    @_ == 2 or die $ARG_ERROR;
    my ($pid, $vid) = @_;

    my $bug_report_info = {id=>"NA", url=>"NA"};

    my $commit_db = "$PROJECTS_DIR/$pid/$BUGS_CSV_ACTIVE";
    open (IN, "<$commit_db") or die "Cannot open $commit_db file: $!";
    my $header = <IN>;
    while (<IN>) {
        chomp;
        /([^,]+),[^,]+,[^,]+,(.+),(.+)/ or next;
        if ($vid == $1) {
            $bug_report_info = {id=>$2, url=>$3};
            last;
        }
    }
    close IN;

    return $bug_report_info;
}

=pod

=back

=cut

################################################################################

=pod

=head2 Input validation

=over 4

=item C<Utils::check_vid(vid)>

Check whether C<vid> represents a valid version id, i.e., matches \d+[bf].

This subroutine terminates with an error message if C<vid> is not valid.
Otherwise, it returns a hash that maps C<bid> to the bug id that was parsed from
the provided C<vid>, and C<type> to the version type (C<b> or C<f>) that was
parsed from the provided C<vid>.

For instance, to check that this is a valid bug and extract the bug-id on
success, write:

  my bid = Utils::check_vid(vid)->{bid};

=cut

sub check_vid {
    @_ == 1 or die $ARG_ERROR;
    my ($vid) = @_;
    $vid =~ /^(\d+)([bf])$/ or confess("Wrong version_id: $vid -- expected \\d+[bf]!");
    return {valid => 1, bid => $1, type => $2};
}

=pod

=item C<Utils::ensure_valid_bid(pid, bid)>

Ensure C<bid> represents a valid bug-id in project C<pid>, terminating with a
detailed error message if not. A bug-id is valid for a project if the project
exists and the bug-id both exists in the project and is active.

=cut

sub ensure_valid_bid {
    @_ == 2 or die $ARG_ERROR;
    my ($pid, $bid) = @_;

    my $project_dir = "$PROJECTS_DIR/$pid";

    if ( ! -e "${project_dir}" ) {
        confess("Error: ${pid} is not a project id; for a list, see https://github.com/rjust/defects4j#the-projects\n");
    }

    if ( ! -e "${project_dir}/trigger_tests/${bid}" ) {
        confess("Error: ${pid}-${bid} is a not a bug id; for a list, see ${project_dir}/trigger_tests\n");
    }

    # Instantiate the project and get the list of all active bug ids
    my $project = Project::create_project($pid);
    my @bug_ids = $project->get_bug_ids;
    if ( ! grep( /^$bid$/, @bug_ids) ) {
        confess("Error: ${pid}-${bid} is a deprecated bug\n");
    }
}

=pod

=item C<Utils::ensure_valid_vid(pid, vid)>

Ensure C<vid> represents a valid version-id in project C<pid>, terminating with
a detailed error message if not. A version-id is valid for a project if the
project exists, the version-id is of the form C<d+[bf]>, and the underlying
bug-id, represented by the leading integer part of the version id, both exists
in the project and is active.

=cut

sub ensure_valid_vid {
    @_ == 2 or die $ARG_ERROR;
    my ($pid, $vid) = @_;
    my $bid = check_vid($vid)->{bid};
    ensure_valid_bid($pid, $bid);
}

=pod

=back

=cut

################################################################################

=pod

=head2 Test results and test suites

=over 4

=item C<Utils::has_failing_tests(test_result_file)>

Returns 1 if the provided F<test_result_file> lists any failing test classes or
failing test methods. Returns 0 otherwise.

=cut

sub has_failing_tests {
    @_ == 1 or die $ARG_ERROR;
    my ($file_name) = @_;

    my $list = get_failing_tests($file_name) or die "Could not parse file";
    my @fail_methods = @{$list->{methods}};
    my @fail_classes = @{$list->{classes}};

    return 1 unless (scalar(@fail_methods) + scalar(@fail_classes)) == 0;

    return 0;
}

=pod

=item C<Utils::get_failing_tests(test_result_file)>

Determines all failing test classes and test methods in F<test_result_file>,
which may contain arbitrary lines. A line indicating a test failure matches the
following pattern: C</--- ([^:]+)(::([^:]+))?/>.

This subroutine returns a reference to a hash that contains three keys (C<classes>,
C<methods>, and C<asserts>), which map to lists of failing tests:

  {classes} => [org.foo.Class1 org.bar.Class2]
  {methods} => [org.foo.Class3::method1 org.foo.Class3::method2]
  {asserts} => {org.foo.Class3::method1} => 4711

=cut

sub get_failing_tests {
    @_ == 1 or die $ARG_ERROR;
    my ($file_name) = @_;

    my $list = {
        classes => [],
        methods => [],
        asserts => {}
    };
    open FILE, $file_name or die "Cannot open test result file ($file_name): $!";
    my @lines = <FILE>;
    close FILE;
    for (my $i=0; $i <= $#lines; ++$i) {
        local $_ = $lines[$i];
        chomp;
        /--- ([^:]+)(::([^:]+))?/ or next;
        my $class = $1;
        my $method= $3;
        if (defined $method) {
            push(@{$list->{methods}}, "${class}::$method");
            # Read first line of stack trace to determine the failure reason.
            my $reason = $lines[$i+1];
            if (defined $reason and $reason =~ /junit.framework.AssertionFailedError/) {
                $class =~ /(.*\.)?([^.]+)/ or die "Couldn't determine class name: $class!";
                my $classname = $2;
                ++$i;
                while ($lines[$i] !~ /---/) {
                    if ($lines[$i] =~ /junit\./) {
                        # Skip junit entries in the stack trace
                        ++$i;
                    } elsif ($lines[$i] =~ /$classname\.java:(\d+)/) {
                        # We found the right entry in the stack trace
                        my $line = $1;
                        $list->{asserts}->{"${class}::$method"} = $line;
                        last;
                    } else {
                        # The stack trace isn't what we expected -- give up and continue
                        # with the next triggering test
                        last;
                    }
                }
            }
        } else {
            push(@{$list->{classes}}, $class);
        }
    }
    return $list;
}

=pod

=item C<Utils::get_all_test_suites(suite_dir, pid [, vid])>

Determines all Defects4J test suite archives that exist in F<suite_dir> and that
match the given project id (C<pid>) and version id (C<vid>). Note that C<vid> is
optional.

This subroutine returns a reference to a hierarchical hash that holds all
matching test suite archives:

  $result->{vid}->{suite_src}->{test_id}->{file_name}

=cut

sub get_all_test_suites {
    @_ >= 2 or die $ARG_ERROR;
    my ($suite_dir, $pid, $vid) = @_;
    my %test_suites = ();
    my $count = 0;
    opendir(DIR, $suite_dir) or die "Cannot open directory: $suite_dir!";
        my @entries = readdir(DIR);
    closedir(DIR);
    foreach (@entries) {
        next unless /^$pid-(\d+[bf])-([^\.]+)(\.(\d+))?.tar.bz2$/;
        my $archive_vid = $1;
        my $archive_suite_src = "$2";
        my $archive_test_id = $4 // 1;

        # Only hash test suites for target vid, if provided
        next if defined $vid and $vid ne $archive_vid;

        # Init hash if necessary
        $test_suites{$archive_vid} = {}
                unless defined $test_suites{$archive_vid};
        $test_suites{$archive_vid}->{$archive_suite_src} = {}
                unless defined $test_suites{$archive_vid}->{$archive_suite_src};

        # Save archive name for current test id
        $test_suites{$archive_vid}->{$archive_suite_src}->{$archive_test_id} = $_;

        ++$count;
    }
    print(STDERR "Found $count test suite archive(s)") if $DEBUG;
    return \%test_suites;
}

=pod

=item C<Utils::extract_test_suite(test_suite, test_dir)>

Extracts an archive of an external test suite (F<test_suite>) into a given test directory
(F<test_dir>). The directory F<test_dir> is created if it doesn't exist.
This subroutine returns 1 on success, 0 otherwise.

=cut

sub extract_test_suite {
    @_ == 2 or die $ARG_ERROR;
    my ($test_suite, $test_dir) = @_;
    my %test_suites = ();
    unless (-e $test_suite) {
        print(STDERR "Test suite archive not found: $test_suite\n");
        return 0;;
    }
    # Extract external test suite into test directory
    exec_cmd("mkdir -p $test_dir && rm -rf $test_dir/* && tar -xjf $test_suite -C $test_dir",
            "Extract test suite") or return 0;
    return 1;
}

=pod

=item C<Utils::clean_test_results(work_dir)>

Remove any old test results in the provided C<work_dir>.

=cut

sub clean_test_results {
    my ($work_dir) = @_;

    # Remove the files that list all tests and failing tests
    my $fail_tests = "$work_dir/$FILE_FAILING_TESTS";
    my $all_tests = "$work_dir/$FILE_ALL_TESTS";

    if (-e "$fail_tests") {
        unlink("$fail_tests") == 1 or die("Cannot delete 'failing_tests': $!")
    }
    if (-e "$all_tests") {
        unlink("$all_tests") == 1 or die("Cannot delete 'all_tests': $!")
    }
}

=pod

=back

=cut

1;<|MERGE_RESOLUTION|>--- conflicted
+++ resolved
@@ -405,11 +405,7 @@
                     exec_cmd("cp $build_file $build_file.bak", "Backing up build file: $build_file");
                     $modified = 1;
                 }
-<<<<<<< HEAD
-                print(STDERR "Pattern matches in build file ($build_file): $$_[0]\n");
-=======
                 print(STDERR "Pattern matches in build file ($build_file): $$_[0]\n") if $DEBUG;
->>>>>>> 2bd33b94
                 $lines[$i] = $l;
                 last;
             }
