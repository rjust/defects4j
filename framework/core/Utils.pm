--- conflicted
+++ resolved
@@ -374,7 +374,8 @@
     return 1;
 }
 
-<<<<<<< HEAD
+=pod
+
 =item B<append_to_file_unless_matches> C<append_to_file_unless_matches(file, string, regexp)>
 
 This utility method appends C<string> to C<file>, unless C<file>
@@ -407,6 +408,8 @@
     return $seen == 1 ? 0 : 1;
 }
 
+=pod
+
 =item B<files_in_commit> C<files_in_commit(repo_dir,commit)>
 
 This utility method takes C<commit> and get the files it changes
@@ -417,7 +420,8 @@
     my @files = "cd $repo_dir; git diff-tree --no-commit-id --name-only -r $commit";
     chomp @files;
     return @files;
-=======
+}
+
 =pod
 
   Utils::bug_report_info(pid, vid)
@@ -446,7 +450,6 @@
     close IN;
 
     return $bug_report_info;
->>>>>>> 663fbac3
 }
 
 1;