--- conflicted
+++ resolved
@@ -374,11 +374,8 @@
     return 1;
 }
 
-<<<<<<< HEAD
-=======
-=pod
-
->>>>>>> fb59e816
+=pod
+
 =item B<append_to_file_unless_matches> C<append_to_file_unless_matches(file, string, regexp)>
 
 This utility method appends C<string> to C<file>, unless C<file>
@@ -411,11 +408,8 @@
     return $seen == 1 ? 0 : 1;
 }
 
-<<<<<<< HEAD
-=======
-=pod
-
->>>>>>> fb59e816
+=pod
+
 =item B<files_in_commit> C<files_in_commit(repo_dir,commit)>
 
 This utility method takes C<commit> and get the files it changes
@@ -428,8 +422,6 @@
     return @files;
 }
 
-<<<<<<< HEAD
-=======
 =pod
 
   Utils::bug_report_info(pid, vid)
@@ -460,5 +452,4 @@
     return $bug_report_info;
 }
 
->>>>>>> fb59e816
 1;