#-------------------------------------------------------------------------------
# Copyright (c) 2014-2024 René Just, Darioush Jalali, and Defects4J contributors.
#
# Permission is hereby granted, free of charge, to any person obtaining a copy
# of this software and associated documentation files (the "Software"), to deal
# in the Software without restriction, including without limitation the rights
# to use, copy, modify, merge, publish, distribute, sublicense, and/or sell
# copies of the Software, and to permit persons to whom the Software is
# furnished to do so, subject to the following conditions:
#
# The above copyright notice and this permission notice shall be included in
# all copies or substantial portions of the Software.
#
# THE SOFTWARE IS PROVIDED "AS IS", WITHOUT WARRANTY OF ANY KIND, EXPRESS OR
# IMPLIED, INCLUDING BUT NOT LIMITED TO THE WARRANTIES OF MERCHANTABILITY,
# FITNESS FOR A PARTICULAR PURPOSE AND NONINFRINGEMENT. IN NO EVENT SHALL THE
# AUTHORS OR COPYRIGHT HOLDERS BE LIABLE FOR ANY CLAIM, DAMAGES OR OTHER
# LIABILITY, WHETHER IN AN ACTION OF CONTRACT, TORT OR OTHERWISE, ARISING FROM,
# OUT OF OR IN CONNECTION WITH THE SOFTWARE OR THE USE OR OTHER DEALINGS IN
# THE SOFTWARE.
#-------------------------------------------------------------------------------

=pod

=head1 NAME

Project::Codec.pm -- L<Project> submodule for commons-codec.

=head1 DESCRIPTION

This module provides all project-specific configurations and subroutines for the
commons-codec project.

=cut
package Project::Codec;

use strict;
use warnings;

use Constants;
use Vcs::Git;
use File::Copy;

our @ISA = qw(Project);
my $PID  = "Codec";

sub new {
    @_ == 1 or die $ARG_ERROR;
    my ($class) = @_;

    my $name = "commons-codec";
    my $vcs  = Vcs::Git->new($PID,
                             "$REPO_DIR/$name.git",
                             "$PROJECTS_DIR/$PID/$BUGS_CSV_ACTIVE",
                             \&_post_checkout);

    return $class->SUPER::new($PID, $name, $vcs);
}

##
## Determines the directory layout for sources and tests
##
sub determine_layout {
    @_ == 2 or die $ARG_ERROR;
    my ($self, $rev_id) = @_;
    my $work_dir = $self->{prog_root};

    # Only two sets of layouts in this case
    my $result;
    if (-e "$work_dir/src/main"){
      $result = {src=>"src/main/java", test=>"src/test/java"};
    }
    if (-e "$work_dir/src/java"){
      $result = {src=>"src/java", test=>"src/test"};
    }
    die "Unknown layout for revision: ${rev_id}" unless defined $result;
    return $result;
}

#
# Post-checkout tasks include, for instance, providing cached build files,
# fixing compilation errors, etc.
#
sub _post_checkout {
    my ($self, $rev_id, $work_dir) = @_;

    # Set source and target version in javac targets.
    my $jvm_version="1.6";

    if (-e "$work_dir/build.xml") {
        rename("$work_dir/build.xml", "$work_dir/build.xml.bak");
        open(IN, "<$work_dir/build.xml.bak") or die $!;
        open(OUT, ">$work_dir/build.xml") or die $!;
        while(<IN>) {
            my $l = $_;
            $l =~ s/(<javac srcdir="\$\{source.home\}" destdir="\$\{build.home\}\/classes" debug="\$\{compile.debug\}")/$1 target="${jvm_version}" source="${jvm_version}"/g;
            $l =~ s/(<javac srcdir="\$\{test.home\}" destdir="\$\{build.home\}\/classes" debug="\$\{compile.debug\}")/$1 target="${jvm_version}" source="${jvm_version}"/g;

            print OUT $l;
        }
        close(IN);
        close(OUT);
    } else {
        my $build_files_dir = "$PROJECTS_DIR/$PID/build_files/$rev_id";
        if (-d "$build_files_dir") {
            Utils::exec_cmd("cp -r $build_files_dir/* $work_dir", "Copy generated Ant build file") or die;
        }
    }

    # Convert the file encoding of problematic files
    my $result = determine_layout($self, $rev_id);
    Utils::convert_file_encoding($work_dir."/".$result->{test}."/org/apache/commons/codec/binary/Base64Test.java");
    Utils::convert_file_encoding($work_dir."/".$result->{test}."/org/apache/commons/codec/language/ColognePhoneticTest.java");
    Utils::convert_file_encoding($work_dir."/".$result->{test}."/org/apache/commons/codec/language/DoubleMetaphoneTest.java");
    Utils::convert_file_encoding($work_dir."/".$result->{test}."/org/apache/commons/codec/language/SoundexTest.java");

    # Copy in a missing dependency
    my $project_dir = "$PROJECTS_DIR/$self->{pid}";
    if (-d $work_dir."/src/main/resources"){
        copy("$project_dir/lib/org/apache/commons/commons-lang3/3.8.1/commons-lang3-3.8.1.jar", $work_dir."/src/main/resources/commons-lang3-3.8.1.jar");
        if (-e $work_dir."/build.xml"){
           rename("$work_dir"."/build.xml", "$work_dir"."/build.xml".'.bak');
           open(IN, '<'."$work_dir"."/build.xml".'.bak') or die $!;
           open(OUT, '>'."$work_dir"."/build.xml") or die $!;
           while(<IN>) {
               $_ =~ s/\<pathelement location=\"\$\{hamcrest.jar\}\"\/\>/\<pathelement location=\"\$\{hamcrest.jar\}\"\/\>\n\<pathelement location=\"src\/main\/resources\/commons-lang3-3.8.1.jar\"\/\>/g;
               print OUT $_;
           }
           close(IN);
           close(OUT); 
        }
    }

<<<<<<< HEAD
    # Set default Java target to 7.
    if (-e "$work_dir/default.properties") {
        Utils::sed_cmd("s/1\.[1-6]/1.7/", "$work_dir/default.properties");
    } else {
        # bids 17 and 18:
        Utils::sed_cmd("s/source=\\\"1\.[1-6]\\\"/source=\\\"1.7\\\"/", "$work_dir/maven-build.xml");
        Utils::sed_cmd("s/target=\\\"1\.[1-6]\\\"/target=\\\"1.7\\\"/", "$work_dir/maven-build.xml");
=======
    # Set default Java target to 6.
    if (-e "$work_dir/default.properties") {
        Utils::sed_cmd("s/1\.[1-5]/1.6/", "$work_dir/default.properties");
>>>>>>> 88c6225e
    }
}

#
# This subroutine is called by the bug-mining framework for each revision during
# the initialization of the project. Example uses are: converting and caching
# build files or other time-consuming tasks, whose results should be cached.
#
sub initialize_revision {
    my ($self, $rev_id, $vid) = @_;
    $self->SUPER::initialize_revision($rev_id);

    my $work_dir = $self->{prog_root};
    my $result = determine_layout($self, $rev_id);
    die "Unknown layout for revision: ${rev_id}" unless defined $result;

    $self->_add_to_layout_map($rev_id, $result->{src}, $result->{test});
    $self->_cache_layout_map(); # Force cache rebuild
}

1;<|MERGE_RESOLUTION|>--- conflicted
+++ resolved
@@ -85,7 +85,7 @@
     my ($self, $rev_id, $work_dir) = @_;
 
     # Set source and target version in javac targets.
-    my $jvm_version="1.6";
+    my $jvm_version="1.7";
 
     if (-e "$work_dir/build.xml") {
         rename("$work_dir/build.xml", "$work_dir/build.xml.bak");
@@ -131,19 +131,13 @@
         }
     }
 
-<<<<<<< HEAD
-    # Set default Java target to 7.
+    # Set default Java target.
     if (-e "$work_dir/default.properties") {
-        Utils::sed_cmd("s/1\.[1-6]/1.7/", "$work_dir/default.properties");
+        Utils::sed_cmd("s/1\.[1-6]/${jvm_version}/", "$work_dir/default.properties");
     } else {
         # bids 17 and 18:
-        Utils::sed_cmd("s/source=\\\"1\.[1-6]\\\"/source=\\\"1.7\\\"/", "$work_dir/maven-build.xml");
-        Utils::sed_cmd("s/target=\\\"1\.[1-6]\\\"/target=\\\"1.7\\\"/", "$work_dir/maven-build.xml");
-=======
-    # Set default Java target to 6.
-    if (-e "$work_dir/default.properties") {
-        Utils::sed_cmd("s/1\.[1-5]/1.6/", "$work_dir/default.properties");
->>>>>>> 88c6225e
+        Utils::sed_cmd("s/source=\\\"1\.[1-6]\\\"/source=\\\"${jvm_version}\\\"/", "$work_dir/maven-build.xml");
+        Utils::sed_cmd("s/target=\\\"1\.[1-6]\\\"/target=\\\"${jvm_version}\\\"/", "$work_dir/maven-build.xml");
     }
 }
 
