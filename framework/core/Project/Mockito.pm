#-------------------------------------------------------------------------------
# Copyright (c) 2014-2019 René Just, Darioush Jalali, and Defects4J contributors.
#
# Permission is hereby granted, free of charge, to any person obtaining a copy
# of this software and associated documentation files (the "Software"), to deal
# in the Software without restriction, including without limitation the rights
# to use, copy, modify, merge, publish, distribute, sublicense, and/or sell
# copies of the Software, and to permit persons to whom the Software is
# furnished to do so, subject to the following conditions:
#
# The above copyright notice and this permission notice shall be included in
# all copies or substantial portions of the Software.
#
# THE SOFTWARE IS PROVIDED "AS IS", WITHOUT WARRANTY OF ANY KIND, EXPRESS OR
# IMPLIED, INCLUDING BUT NOT LIMITED TO THE WARRANTIES OF MERCHANTABILITY,
# FITNESS FOR A PARTICULAR PURPOSE AND NONINFRINGEMENT. IN NO EVENT SHALL THE
# AUTHORS OR COPYRIGHT HOLDERS BE LIABLE FOR ANY CLAIM, DAMAGES OR OTHER
# LIABILITY, WHETHER IN AN ACTION OF CONTRACT, TORT OR OTHERWISE, ARISING FROM,
# OUT OF OR IN CONNECTION WITH THE SOFTWARE OR THE USE OR OTHER DEALINGS IN
# THE SOFTWARE.
#-------------------------------------------------------------------------------

=pod

=head1 NAME

Project::Mockito.pm -- L<Project> submodule for mockito.

=head1 DESCRIPTION

This module provides all project-specific configurations and methods for the
mockito project.

=cut
package Project::Mockito;

use strict;
use warnings;

use Constants;
use Vcs::Git;

our @ISA = qw(Project);
my $PID  = "Mockito";

sub new {
    @_ == 1 or die $ARG_ERROR;
    my ($class) = @_;

    my $name = "mockito";
    my $vcs  = Vcs::Git->new($PID,
                             "$REPO_DIR/$name.git",
                             "$PROJECTS_DIR/$PID/commit-db",
                             \&_post_checkout);

    return $class->SUPER::new($PID, $name, $vcs);
}

sub _post_checkout {
<<<<<<< HEAD
    my ($self, $rev_id, $prog_root) = @_;
=======
    my ($self, $rev_id, $work_dir) = @_;
>>>>>>> fb59e816

    # Fix Mockito's test runners
    my $vid = $self->{_vcs}->lookup_vid($rev_id);
    # TODO: Testing for vids is super brittle! Find a better way to determine
    # whether a test class needs to be patched, or provide a patch for each
    # affected revision id.
    my $mockito_junit_runner_patch_file = "$PROJECTS_DIR/$PID/mockito_test_runners.patch";
    if ($vid == 16 || $vid == 17 || ($vid >= 34 && $vid <= 38)) {
<<<<<<< HEAD
        $self->apply_patch($prog_root, "$mockito_junit_runner_patch_file")
=======
        $self->apply_patch($work_dir, "$mockito_junit_runner_patch_file")
>>>>>>> fb59e816
                or confess("Couldn't apply patch ($mockito_junit_runner_patch_file): $!");
    }

    # Change Url to Gradle distribution
<<<<<<< HEAD
    my $prop = "$prog_root/gradle/wrapper/gradle-wrapper.properties";
    my $lib_dir = "$LIB_DIR/build_systems/gradle";
=======
    my $prop = "$work_dir/gradle/wrapper/gradle-wrapper.properties";
    my $lib_dir = "$BUILD_SYSTEMS_LIB_DIR/gradle/dists";
>>>>>>> fb59e816

    # Read existing Gradle properties file, if it exists
    open(PROP, "<$prop") or return;
    my @tmp;
    while (<PROP>) {
        if (/(distributionUrl=).*\/(gradle-2.*)/) {
            s/(distributionUrl=).*\/(gradle-.*)/$1file\\:$lib_dir\/gradle-2.2.1-all.zip/g;
        } else {
            s/(distributionUrl=).*\/(gradle-.*)/$1file\\:$lib_dir\/gradle-1.12-bin.zip/g;
        }
        push(@tmp, $_);
    }
    close(PROP);

    # Update properties file
    open(OUT, ">$prop") or die "Cannot write properties file";
    print(OUT @tmp);
    close(OUT);

    # Disable the Gradle daemon
    if (-e "$prog_root/gradle.properties") {
        system("sed -i.bak s/org.gradle.daemon=true/org.gradle.daemon=false/g \"$prog_root/gradle.properties\"");
    }
<<<<<<< HEAD
=======

    # Enable local repository
    system("find $work_dir -type f -name \"build.gradle\" -exec sed -i.bak 's|jcenter()|maven { url \"$BUILD_SYSTEMS_LIB_DIR/gradle/deps\" }\\\n jcenter()\\\n|g' {} \\;");
>>>>>>> fb59e816
}

sub determine_layout {
    @_ == 2 or die $ARG_ERROR;
    my ($self, $rev_id) = @_;
    my $work_dir = $self->{prog_root};
    if (-e "$work_dir/src/main/java") {
        return {src=>"src/main/java", test=>"src/test/java"};
    } elsif(-e "$work_dir/src") {
        return {src=>"src", test=>"test"};
    } else {
        die "Unknown directory layout";
    }
}

sub _ant_call {
    @_ >= 2 or die $ARG_ERROR;
    my ($self, $target, $option_str, $log_file) =  @_;

    # By default gradle uses $HOME/.gradle, which causes problems when multiple
    # instances of gradle run at the same time.
    #
    # TODO: Extract all exported environment variables into a user-visible
    # config file.
    $ENV{'GRADLE_USER_HOME'} = "$self->{prog_root}/$GRADLE_LOCAL_HOME_DIR";
    return $self->SUPER::_ant_call($target, $option_str, $log_file);
}

1;<|MERGE_RESOLUTION|>--- conflicted
+++ resolved
@@ -57,11 +57,7 @@
 }
 
 sub _post_checkout {
-<<<<<<< HEAD
-    my ($self, $rev_id, $prog_root) = @_;
-=======
     my ($self, $rev_id, $work_dir) = @_;
->>>>>>> fb59e816
 
     # Fix Mockito's test runners
     my $vid = $self->{_vcs}->lookup_vid($rev_id);
@@ -70,22 +66,13 @@
     # affected revision id.
     my $mockito_junit_runner_patch_file = "$PROJECTS_DIR/$PID/mockito_test_runners.patch";
     if ($vid == 16 || $vid == 17 || ($vid >= 34 && $vid <= 38)) {
-<<<<<<< HEAD
-        $self->apply_patch($prog_root, "$mockito_junit_runner_patch_file")
-=======
         $self->apply_patch($work_dir, "$mockito_junit_runner_patch_file")
->>>>>>> fb59e816
                 or confess("Couldn't apply patch ($mockito_junit_runner_patch_file): $!");
     }
 
     # Change Url to Gradle distribution
-<<<<<<< HEAD
-    my $prop = "$prog_root/gradle/wrapper/gradle-wrapper.properties";
-    my $lib_dir = "$LIB_DIR/build_systems/gradle";
-=======
     my $prop = "$work_dir/gradle/wrapper/gradle-wrapper.properties";
     my $lib_dir = "$BUILD_SYSTEMS_LIB_DIR/gradle/dists";
->>>>>>> fb59e816
 
     # Read existing Gradle properties file, if it exists
     open(PROP, "<$prop") or return;
@@ -106,15 +93,12 @@
     close(OUT);
 
     # Disable the Gradle daemon
-    if (-e "$prog_root/gradle.properties") {
-        system("sed -i.bak s/org.gradle.daemon=true/org.gradle.daemon=false/g \"$prog_root/gradle.properties\"");
+    if (-e "$work_dir/gradle.properties") {
+        system("sed -i.bak s/org.gradle.daemon=true/org.gradle.daemon=false/g \"$work_dir/gradle.properties\"");
     }
-<<<<<<< HEAD
-=======
 
     # Enable local repository
     system("find $work_dir -type f -name \"build.gradle\" -exec sed -i.bak 's|jcenter()|maven { url \"$BUILD_SYSTEMS_LIB_DIR/gradle/deps\" }\\\n jcenter()\\\n|g' {} \\;");
->>>>>>> fb59e816
 }
 
 sub determine_layout {
