#-------------------------------------------------------------------------------
# Copyright (c) 2014-2018 René Just, Darioush Jalali, and Defects4J contributors.
#
# Permission is hereby granted, free of charge, to any person obtaining a copy
# of this software and associated documentation files (the "Software"), to deal
# in the Software without restriction, including without limitation the rights
# to use, copy, modify, merge, publish, distribute, sublicense, and/or sell
# copies of the Software, and to permit persons to whom the Software is
# furnished to do so, subject to the following conditions:
#
# The above copyright notice and this permission notice shall be included in
# all copies or substantial portions of the Software.
#
# THE SOFTWARE IS PROVIDED "AS IS", WITHOUT WARRANTY OF ANY KIND, EXPRESS OR
# IMPLIED, INCLUDING BUT NOT LIMITED TO THE WARRANTIES OF MERCHANTABILITY,
# FITNESS FOR A PARTICULAR PURPOSE AND NONINFRINGEMENT. IN NO EVENT SHALL THE
# AUTHORS OR COPYRIGHT HOLDERS BE LIABLE FOR ANY CLAIM, DAMAGES OR OTHER
# LIABILITY, WHETHER IN AN ACTION OF CONTRACT, TORT OR OTHERWISE, ARISING FROM,
# OUT OF OR IN CONNECTION WITH THE SOFTWARE OR THE USE OR OTHER DEALINGS IN
# THE SOFTWARE.
#-------------------------------------------------------------------------------

=pod

=head1 NAME

Project::Mockito.pm -- L<Project> submodule for mockito.

=head1 DESCRIPTION

This module provides all project-specific configurations and methods for the
mockito project.

=cut
package Project::Mockito;

use strict;
use warnings;

use Constants;
use Vcs::Git;

our @ISA = qw(Project);
my $PID  = "Mockito";

sub new {
    @_ == 1 or die $ARG_ERROR;
    my ($class) = @_;

    my $name = "mockito";
    my $vcs  = Vcs::Git->new($PID,
                             "$REPO_DIR/$name.git",
                             "$PROJECTS_DIR/$PID/commit-db",
                             \&_post_checkout);

    return $class->SUPER::new($PID, $name, $vcs);
}

sub _post_checkout {
    my ($self, $rev_id, $prog_root) = @_;

    # Fix Mockito's test runners
    my $vid = $self->{_vcs}->lookup_vid($rev_id);
    # TODO: Testing for vids is super brittle! Find a better way to determine
    # whether a test class needs to be patched, or provide a patch for each
    # affected revision id.
    my $mockito_junit_runner_patch_file = "$PROJECTS_DIR/$PID/mockito_test_runners.patch";
    if ($vid == 16 || $vid == 17 || ($vid >= 34 && $vid <= 38)) {
        $self->apply_patch($prog_root, "$mockito_junit_runner_patch_file")
                or confess("Couldn't apply patch ($mockito_junit_runner_patch_file): $!");
    }

    # Change Url to Gradle distribution
    my $prop = "$prog_root/gradle/wrapper/gradle-wrapper.properties";
    my $lib_dir = "$BUILD_SYSTEMS_LIB_DIR/gradle/dists";

    # Read existing Gradle properties file, if it exists
    open(PROP, "<$prop") or return;
    my @tmp;
    while (<PROP>) {
        if (/(distributionUrl=).*\/(gradle-2.*)/) {
            s/(distributionUrl=).*\/(gradle-.*)/$1file\\:$lib_dir\/gradle-2.2.1-all.zip/g;
        } else {
            s/(distributionUrl=).*\/(gradle-.*)/$1file\\:$lib_dir\/gradle-1.12-bin.zip/g;
        }
        push(@tmp, $_);
    }
    close(PROP);

    # Update properties file
    open(OUT, ">$prop") or die "Cannot write properties file";
    print(OUT @tmp);
    close(OUT);

    # Disable the Gradle daemon
    if (-e "$prog_root/gradle.properties") {
        system("sed -i.bak s/org.gradle.daemon=true/org.gradle.daemon=false/g \"$prog_root/gradle.properties\"");
    }

    # Enable local repository
<<<<<<< HEAD
    system("find $prog_root -type f -name \"build.gradle\" -exec sed -i.bak 's|jcenter()|maven { url \"$BUILD_SYSTEMS_LIB_DIR/gradle/deps\" }\\n jcenter()\\n|g' {} \\;");
=======
    system("find $work_dir -type f -name \"build.gradle\" -exec sed -i.bak 's|jcenter()|maven { url \"$BUILD_SYSTEMS_LIB_DIR/gradle/deps\" }\\\n jcenter()\\\n|g' {} \\;");
>>>>>>> d024b18f
}

sub determine_layout {
    @_ == 2 or die $ARG_ERROR;
    my ($self, $rev_id) = @_;
    my $work_dir = $self->{prog_root};
    if (-e "$work_dir/src/main/java") {
        return {src=>"src/main/java", test=>"src/test/java"};
    } elsif(-e "$work_dir/src") {
        return {src=>"src", test=>"test"};
    } else {
        die "Unknown directory layout";
    }
}

sub _ant_call {
    @_ >= 2 or die $ARG_ERROR;
    my ($self, $target, $option_str, $log_file) =  @_;

    # By default gradle uses $HOME/.gradle, which causes problems when multiple
    # instances of gradle run at the same time.
    #
    # TODO: Extract all exported environment variables into a user-visible
    # config file.
    $ENV{'GRADLE_USER_HOME'} = "$self->{prog_root}/$GRADLE_LOCAL_HOME_DIR";
    return $self->SUPER::_ant_call($target, $option_str, $log_file);
}

1;<|MERGE_RESOLUTION|>--- conflicted
+++ resolved
@@ -98,11 +98,7 @@
     }
 
     # Enable local repository
-<<<<<<< HEAD
-    system("find $prog_root -type f -name \"build.gradle\" -exec sed -i.bak 's|jcenter()|maven { url \"$BUILD_SYSTEMS_LIB_DIR/gradle/deps\" }\\n jcenter()\\n|g' {} \\;");
-=======
     system("find $work_dir -type f -name \"build.gradle\" -exec sed -i.bak 's|jcenter()|maven { url \"$BUILD_SYSTEMS_LIB_DIR/gradle/deps\" }\\\n jcenter()\\\n|g' {} \\;");
->>>>>>> d024b18f
 }
 
 sub determine_layout {
