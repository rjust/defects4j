--- conflicted
+++ resolved
@@ -110,12 +110,8 @@
     Utils::convert_file_encoding($work_dir."/".$result->{src}."/org/apache/commons/math3/stat/correlation/StorelessBivariateCovariance.java");
     Utils::convert_file_encoding($work_dir."/".$result->{src}."/org/apache/commons/math3/stat/correlation/StorelessCovariance.java");
 
-<<<<<<< HEAD
-    # Set default Java target to 8.
-    Utils::sed_cmd("s/value=\\\"1\.[1-7]\\\"/value=\\\"1.8\\\"/", "$work_dir/build.xml");
-=======
     # Set source and target version in javac targets.
-    my $jvm_version="1.6";
+    my $jvm_version="1.8";
 
     if (-e "$work_dir/build.xml") {
         rename("$work_dir/build.xml", "$work_dir/build.xml.bak");
@@ -132,7 +128,6 @@
         close(IN);
         close(OUT);
     }
->>>>>>> 88c6225e
 }
 
 #
