Overview of the bug-mining process
----------------------------
1. Initializing the bug-mining working directory and configuring the project.

2. Identifying candidate bugs by cross-referencing the project's version control
   history with the project's bug tracker.

3. Analyzing the pre-fix and post-fix revisions of the candidate bugs:
   Making sure that the revisions are compilable and testable.

4. Reproducing bugs: Running tests to verify that the bug can be reliably
   reproduced with a test that fails before the fix and passes afterwards.

5. Reviewing and isolating bugs: Manually minimize the bug if necessary (i.e.,
   eliminate features or refactorings).

6. Promoting reproducible bugs to the main database:
   Promote all reproducible minimized bugs to the main `Defects4J` database!

Initializing the bug-mining working directory and configuring the project
-------------------------
A Perl module, a wrapper build file, and a cloned repository are necessary to
mine defects for a (new) project in `Defects4J` -- templates and a wrapper
script exist that ease the configuration process.

1. Suppose the project's name is `my-awesome-project`, the project's repository
URL is `https://github.com/my-awesome-project`, and the short, descriptive
*project id* is `MyProject`, then configure the project for bug mining with:
  - `./create-project.pl -p MyProject -n my-awesome-project -w bug-mining -r https://github.com/my-awesome-project`

This command initializes the *bug-mining* working directory and creates the
following files:
  - Project Perl module: `bug-mining/framework/core/Project/MyProject.pm`
  - Project build file: `bug-mining/framework/projects/MyProject/MyProject.build.xml`
  - Project repository: `bug-mining/project_repos/my-awesome-project.git`

The **project id** should **start with an upper-case letter** and should be
**short yet descriptive** (keep in mind that this id is used for commands such
as `defects4j checkout -p <project_id>`). The **project name** should be
**hyphenated and must not include spaces**.

For example, the project name for the Apache Commons-Lang project, already
included in Defects4J, is *commons-lang*, and its project id is *Lang*.

2. Adapt the Perl module and the following properties if necessary:
    - Version control system (default is Git)
    - Location of the version control repository (default is
      `bug-mining/project_repos/<project_name>.git`)
    - Project layout (source and test directories)

3. Adapt the Wrapper build file

Identifying candidate bugs (populating the `commit-db`)
-------------------------
1. Bug mining starts with identifying the issue tracker for the project you are
   interested in. Defects4j's bug-mining framework supports:
    - google (google-code)
    - jira (defaulting to apache)
    - github
    - sourceforge (sf)

2. For trackers jira, github, google, but not sourceforge, create a
   directory `issues` to download the issue numbers:
    - `mkdir bug-mining/issues`

3. For trackers jira, github, google, but not sourceforge, use
   `download-issues.pl` to download the issues (additionally, use
   `merge-issue-numbers.pl` if a project has multiple trackers):
    - `./download-issues.pl jira -p lang -o bug-mining/issues |
      ./merge-issue-numbers.pl -f bug-mining/issues.txt`
   Make sure the project id supplied to the download-issues script 
   is the project id and not the defects4j id.

4. Obtain the development history (commit logs) for the project:
    - `git --git-dir=bug-mining/project_repos/<project_name>.git/ log > bug-mining/gitlog`

5. Cross-reference the commit log with the issue numbers known to be bugs
   (saved in *issues.txt* in this example) by using `vcs-log-xref.pl`. The
   script requires a Perl regular expression that matches bug-fixing commits
   (e.g, issue numbers, keywords, etc.). Note that the regular expression has to
   capture the issue number. The script `merge-commit-db.pl` enumerates the
   output of `vcs-log-xref.pl`, and outputs or updates the `commit-db`:
    -  `./vcs-log-xref.pl git -b '/(LANG-\d+)/mi' -l bug-mining/gitlog
       -r ./bug-mining/project_repos/<project_name>.git/
       -c './verify-bug-file.sh ./bug-mining/issues.txt' |
       ./merge-commit-db.pl -f bug-mining/framework/projects/<project_id>/commit-db -g ./bug-mining/project_repos/<project_name>.git`


   These are the issue trackers, project IDs, and regular expressions we used
   (Note that we manually built the commit-db for Chart):

   | Defects4J ID | Issue tracker | Project ID        | Regexp                  |
   |--------------|---------------|-------------------|-------------------------|
   | Chart        |               |                   |                         |
   | Closure      | google        | closure-compiler  | `/issue.*(\d+)/mi`        |
   | Lang         | jira          | lang              | `/(LANG-\d+)/mi`          |
   | Math         | jira          | math              | `/(MATH-\d+)/mi`          |
   | Time         | github        | JodaOrg/joda-time | `/Fix(?:es)?\s*#(\d+)/mi` |
   | Time         | sf            | joda-time         | `/\[.*?(\d+)/mi`          |

6. For tracker sourceforge (as we used for Time), note that due to a change in
   sourceforge's structure, bug ids which were once universal became project
   specific. Unfortunately the old, universal IDs are not available publicly for
   bulk query. Fortunately, the old ids web page will still redirect to the new
   IDs web page, allowing individual query.
   Provide `verify-bug-sf.sh <project_id>` as the `-c` option to do this query
   on an individual basis.

Analyzing the pre-fix and post-fix revisions of the candidate bugs
------------
1. Initialize all project revisions with `initialize-revisions.pl`. This script
   will identify the various directory layouts and run a sanity check on each
   candidate revision in `commit-db`:
    - `./initialize-revisions.pl -p Lang -w bug-mining`
**TODO: Describe the build-file analyzer, which is called during the
initialize-revisions step, and integrate it into the framework**

2. Analyze all candidate revisions with `analyze-project.pl`. This will identify suitable
   candidates -- ones that compile and have a non-empty source diff:
    - `./analyze-project.pl -p Lang -w bug-mining`

3. **TODO: Describe the following review process, which may lead to several
   iterations of steps 1-3: check all entries in failing_tests and verify that
   1) no test clases are failing and 2) all failing tests are indeed broken
   tests that do not fail due to configuration issues.**

Reproducing bugs
-------------
1. Determine triggering tests with `get-trigger.pl`. This will determine the
   revisions in `commit-db` that have a test that can reproduce a fault:
    - `./get-trigger.pl -p Lang -w bug-mining`

<<<<<<< HEAD
2. Determine the classes modified by the bug fix with `get-class-list.pl`. This
   will determine the list of modified classes for revisions with a reproducible
   fault, and also the list of classes loaded during the execution of the
   triggering test:
    - `./get-class-list.pl -p Lang -w bug-mining`

Reviewing and isolating the bugs
------------------
1. Each reproducible fault has an entry in the `trigger_tests` directory:
    - `ls ../bug-mining/<branch_id>/framework/projects/<project_id>/trigger_tests`
=======
2. Each reproducible fault has an entry in the `trigger_tests` directory:
    - `ls bug-mining/framework/projects/<project_id>/trigger_tests`
>>>>>>> 675590f6

3. Manually analyze the stack trace for each fault and make sure this is a real
   fault reproduction, not a configuration issue (e.g., `CLASSPATH` errors or
   missing files). Each file in `trigger_tests` contains the stack trace for a
   reproduced fault:
<<<<<<< HEAD
    - `vim ../bug-mining/<branch_id>/framework/projects/<project_id>/trigger_tests/*`
=======
    - `vim bug-mining/framework/projects/<project_id>/trigger_tests/*`
**TODO: Describe how to repeat steps 1-3 if an invalid triggering test is
encountered. Also, describe whether analyze-project needs to be rerun in case a
configuration issue is fixed.**
>>>>>>> 675590f6

4. Determine relevant metadata (i.e., modified classes, loaded classes, and
   relevant tests) with `get-class-list.pl`. For each reproducible bug, this
   script determines the metadata, which will be promoted to the main database
   together with that bug:
    - `./get-metadata.pl -p Lang -w bug-mining`

Reviewing and isolating the bugs
------------------
1. Manually review the diff for each fault and make sure it is minimal. Every
   reproducible fault has an entry with the file name `<bid>.src.patch` in the
   `patches` directory:
     - `ls -l bug-mining/<branch_id>/framework/projects/<project_id>/patches/*.src.patch`
     - `./minimize-patch.pl -p <project_id> -b <bid> -w bug-mining`

   Note that the patch is the *reverse* patch, i.e., patching the fixed version
   with this patch will reintroduce the fault.

Promoting reproducible bugs to the main database
------------------
1. For each fault, if the diff is minimal (i.e., does not include features or
   refactorings), promote the fault to the main `Defects4J` database:
    - `./promote-to-db.pl -p <project_id> -b <bid> -w bug-mining`

**TODO: Augment the promote script: 1) reinvoke get-metadata.pl for all bugs for
which the patch was manually minimized and 2) store the issue tracker IDs in
D4J: add issue-tracker ID and URL as two new columns to the commit-db**

   Note: Make sure to specify the `-b` option as the default is to promote all bugs!

Glossary
--------------
Terms commonly used in Defects4J

- `PID`: *Project ID* (e.g., Lang, Math, Closure, etc.).
- `BID`: *Bug ID* (Defects4J enumerates all bugs per project, and the bug id is
         an integer. Historically, numerically higher BIDs are older bugs. As of
         *v1.3.0*, this is reversed -- with existing BIDs preserved).
- `VID`: *Version ID* ({BID}**b** refers to the **b**uggy and {BID}**f** refers
         to the **f**ixed version of a bug with the bug id {BID}.
- `VCS`: Version control system (e.g., git, mercurial, or subversion; all VCS
         abstractions in Defects4J inherit from Vcs.pm).
- `Rev ID`: A VCS-specific revision id (e.g., a git commit hash).
- `commit-db`: A csv file, per project, that maps each BID to the revision ids
               of the pre-fix and post-fix revision.<|MERGE_RESOLUTION|>--- conflicted
+++ resolved
@@ -68,7 +68,7 @@
    `merge-issue-numbers.pl` if a project has multiple trackers):
     - `./download-issues.pl jira -p lang -o bug-mining/issues |
       ./merge-issue-numbers.pl -f bug-mining/issues.txt`
-   Make sure the project id supplied to the download-issues script 
+   Make sure the project id supplied to the download-issues script
    is the project id and not the defects4j id.
 
 4. Obtain the development history (commit logs) for the project:
@@ -130,34 +130,17 @@
    revisions in `commit-db` that have a test that can reproduce a fault:
     - `./get-trigger.pl -p Lang -w bug-mining`
 
-<<<<<<< HEAD
-2. Determine the classes modified by the bug fix with `get-class-list.pl`. This
-   will determine the list of modified classes for revisions with a reproducible
-   fault, and also the list of classes loaded during the execution of the
-   triggering test:
-    - `./get-class-list.pl -p Lang -w bug-mining`
-
-Reviewing and isolating the bugs
-------------------
-1. Each reproducible fault has an entry in the `trigger_tests` directory:
-    - `ls ../bug-mining/<branch_id>/framework/projects/<project_id>/trigger_tests`
-=======
 2. Each reproducible fault has an entry in the `trigger_tests` directory:
     - `ls bug-mining/framework/projects/<project_id>/trigger_tests`
->>>>>>> 675590f6
 
 3. Manually analyze the stack trace for each fault and make sure this is a real
    fault reproduction, not a configuration issue (e.g., `CLASSPATH` errors or
    missing files). Each file in `trigger_tests` contains the stack trace for a
    reproduced fault:
-<<<<<<< HEAD
-    - `vim ../bug-mining/<branch_id>/framework/projects/<project_id>/trigger_tests/*`
-=======
     - `vim bug-mining/framework/projects/<project_id>/trigger_tests/*`
 **TODO: Describe how to repeat steps 1-3 if an invalid triggering test is
 encountered. Also, describe whether analyze-project needs to be rerun in case a
 configuration issue is fixed.**
->>>>>>> 675590f6
 
 4. Determine relevant metadata (i.e., modified classes, loaded classes, and
    relevant tests) with `get-class-list.pl`. For each reproducible bug, this
