# Patch Minimization Guide

This document includes:

1. instructions to run patch minimization related scripts
2. instructions to perform patch minimization, along with justifications and code examples 
3. guidelines of ideal minimized patches


## Instructions to Using the Framework

### Meld
By default, running `./minimize-patch .pl -p <project> -w <branch> -b <bug.id>` will automatically open up meld.  Meld is a user-friendly editor to visualize the changes introduced in the patch.  Visit [Meld](http://meldmerge.org/help/) for further instructions to download.

### Other Editors
Feel free to use any other editors.  Reference [The Secret of Editing Hunks](http://joaquin.windmuller.ca/2011/11/16/selectively-select-changes-to-commit-with-git-or-imma-edit-your-hunk) at the bottom of the page to mannually edit patches.  REMINDER: some editors, such as Atom, will automatically remove the spaces at the end of the file, causing the patch file to be corrupted.

### Restoring Original Patch
Delete corresponding patch under `patch` directory, and re-run `./initialize-revision.pl -p <project> -w <branch> -b <bug.id>`

##Instructions to Perform Patch Minimization

### Understanding the Bug and Narrowing Down the Scope
Read corresponding stack trace under `trigger_tests` directory to get a rough idea of how to re-introduce the bug. Determine the failed test (in `package.className::methodName`format). Delete irrelevant changes(diffs) -- any diff that do not appear in the stack trace

Commit messages, comments, and sometimes the messages included in exception can also be helpful.


### Common Types of Bug Fix and Proposed Rules to Disambiguate Results
1. Non-functional changes introduced to fixed version that need to be removed:
	* White spaces
	* Tabs
	* New lines
	* Comments
		* Justification: Comments could be considered as part of the bug fix: a developer may 		want to associate a comment with a bug fix and therefore include it in the pure bug-		fixing patch; a researcher may want to ignore comments when reasoning about the 		complexity of a bug-fixing patch. Since here, we are interested in minimizing the code 		to create a minimal bug/ minimal fix, we can remove all the comments and documentation 		elements from the code
	* Example 1: Collections 71 contains tab changes that caused unnecessarily huge patch. [Collections 71 non-minimized](https://github.com/ypzheng/defects4j/blob/merge-bug-mining-into-master/framework/bug-mining/code-example/col.71.preminimized.patch) vs. [Collections 71 minimized](https://github.com/ypzheng/defects4j/blob/merge-bug-mining-into-master/framework/bug-mining/code-example/col.71.minimized.patch)
	* Example 2: Some white space fixes are tricky because they involve indentation changes. This could be because a part of code was moved into or out of a branch. 

	* Sementically equivalent changes should be removed 
		* Justification: The only changes are in the style of programming or a programmer’s 		preference of writing them in one way as opposed to another. 
		* Example: `byte b[]` and `byte[] b` are the same
<<<<<<< HEAD
		
			```diff
=======
			```
>>>>>>> 842b75f9
			-      public int read(byte b[], final int off, final int len) throws IOException
			+      public int read(byte[] b, final int off, final int len) throws IOException
			```
		* Example: The two if statements are sementically equivalent. In fact, this is also 		an 	example of refactoring.
		
			```diff
			-      if (getInclude() != null && key.equalsIgnoreCase(getInclude())) 
			+      String includeProperty = getInclude();
			+      if (includeProperty != null && key.equalsIgnoreCase(includeProperty)) 
			```
			
2. Code changes introduced to fixed version that may or __may not__ be removed
	* Import statements: if an import statement is added/deleted in the fixed version, remove 	the change.
		* Justification: Although removing changes involving import statements might create new 		warnings of “unused imports”, import 		statements would not communicate anything about the bug or the bug fix. It would only 		be necessary to support functions. It is also worth noting that these import statements 		could be completely removed by using the fully qualified function names. Hence, in some 		sense the import statements can be considered as a refactoring operation.
	* @override statements: if `@override` is added to a pre-existing method and there are no 	changes made to that specific method in fixed version, remove the change.  Otherwise, __do 	not__ 	remove the statement.
		* [TODO]: Justification, example of removable vs non-removable
	* Unused variables/functions: removal of unused variables and definition of uncalled 	functions in fixed version should be removed from the patch.
		* [TODO]: Justification, example
	* New features introduced with the bug fix should be removed: tricky tricky
		* [TODO]: Justification, example
	* Similar or same functional changes over multiple hunks/diffs: __do not__ remove
		* [TODO]: Complete the statement, justification, example 
3. Functions added in fixed version that may or __may not__ be removed
	* Refactoring: if newly added helper function merely contains code refactored from another 	method, and the refactored code is not reused by any other method, remove the change. __Do 	not__ remove the addition of helper function if it is a refactoring and the function 	is used somewhere else.
		* [TODO]: Justification, and example of removable vs non-removable
	* Bug fix function: __do not__ remove (remind to delete new features again)
		* [TODO]: Complete the statement, add justification and example

## Guidelines of Ideal Minimized Patches
##### Overall, a minimized patch is expected to have the following properties:
1. Excludes all space, comment, new lines, and tab changes
2. Excludes all sementically equivalent changes
3. Excludes changes to import statements properly
4. Excludes not reused refactorings properly
5. Includes relevant changes that are being used by the part of the code which triggers the bug
	* [TODO]: example, and add it as a rule
6. Includes all similar (or same) fixes that is introduced over multiple parts of the program, even though there might only be one part of the fix that triggers the bug
		
	<|MERGE_RESOLUTION|>--- conflicted
+++ resolved
@@ -3,7 +3,7 @@
 This document includes:
 
 1. instructions to run patch minimization related scripts
-2. instructions to perform patch minimization, along with justifications and code examples 
+2. instructions to perform patch minimization, along with justifications and code examples
 3. guidelines of ideal minimized patches
 
 
@@ -34,28 +34,24 @@
 	* Comments
 		* Justification: Comments could be considered as part of the bug fix: a developer may 		want to associate a comment with a bug fix and therefore include it in the pure bug-		fixing patch; a researcher may want to ignore comments when reasoning about the 		complexity of a bug-fixing patch. Since here, we are interested in minimizing the code 		to create a minimal bug/ minimal fix, we can remove all the comments and documentation 		elements from the code
 	* Example 1: Collections 71 contains tab changes that caused unnecessarily huge patch. [Collections 71 non-minimized](https://github.com/ypzheng/defects4j/blob/merge-bug-mining-into-master/framework/bug-mining/code-example/col.71.preminimized.patch) vs. [Collections 71 minimized](https://github.com/ypzheng/defects4j/blob/merge-bug-mining-into-master/framework/bug-mining/code-example/col.71.minimized.patch)
-	* Example 2: Some white space fixes are tricky because they involve indentation changes. This could be because a part of code was moved into or out of a branch. 
+	* Example 2: Some white space fixes are tricky because they involve indentation changes. This could be because a part of code was moved into or out of a branch.
 
-	* Sementically equivalent changes should be removed 
-		* Justification: The only changes are in the style of programming or a programmer’s 		preference of writing them in one way as opposed to another. 
+	* Sementically equivalent changes should be removed
+		* Justification: The only changes are in the style of programming or a programmer’s 		preference of writing them in one way as opposed to another.
 		* Example: `byte b[]` and `byte[] b` are the same
-<<<<<<< HEAD
-		
+
 			```diff
-=======
-			```
->>>>>>> 842b75f9
 			-      public int read(byte b[], final int off, final int len) throws IOException
 			+      public int read(byte[] b, final int off, final int len) throws IOException
 			```
 		* Example: The two if statements are sementically equivalent. In fact, this is also 		an 	example of refactoring.
-		
+
 			```diff
-			-      if (getInclude() != null && key.equalsIgnoreCase(getInclude())) 
+			-      if (getInclude() != null && key.equalsIgnoreCase(getInclude()))
 			+      String includeProperty = getInclude();
-			+      if (includeProperty != null && key.equalsIgnoreCase(includeProperty)) 
+			+      if (includeProperty != null && key.equalsIgnoreCase(includeProperty))
 			```
-			
+
 2. Code changes introduced to fixed version that may or __may not__ be removed
 	* Import statements: if an import statement is added/deleted in the fixed version, remove 	the change.
 		* Justification: Although removing changes involving import statements might create new 		warnings of “unused imports”, import 		statements would not communicate anything about the bug or the bug fix. It would only 		be necessary to support functions. It is also worth noting that these import statements 		could be completely removed by using the fully qualified function names. Hence, in some 		sense the import statements can be considered as a refactoring operation.
@@ -66,7 +62,7 @@
 	* New features introduced with the bug fix should be removed: tricky tricky
 		* [TODO]: Justification, example
 	* Similar or same functional changes over multiple hunks/diffs: __do not__ remove
-		* [TODO]: Complete the statement, justification, example 
+		* [TODO]: Complete the statement, justification, example
 3. Functions added in fixed version that may or __may not__ be removed
 	* Refactoring: if newly added helper function merely contains code refactored from another 	method, and the refactored code is not reused by any other method, remove the change. __Do 	not__ remove the addition of helper function if it is a refactoring and the function 	is used somewhere else.
 		* [TODO]: Justification, and example of removable vs non-removable
@@ -81,6 +77,4 @@
 4. Excludes not reused refactorings properly
 5. Includes relevant changes that are being used by the part of the code which triggers the bug
 	* [TODO]: example, and add it as a rule
-6. Includes all similar (or same) fixes that is introduced over multiple parts of the program, even though there might only be one part of the fix that triggers the bug
-		
-	+6. Includes all similar (or same) fixes that is introduced over multiple parts of the program, even though there might only be one part of the fix that triggers the bug