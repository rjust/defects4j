--- conflicted
+++ resolved
@@ -20,13 +20,8 @@
   - JDK_VERSION="7u80"
   - JDK_BUILD_VERSION="$JDK_VERSION-b15"
   - JDK_FILE="jdk-$JDK_VERSION-$JDK_OS-$JDK_ARCH.tar.gz"
-<<<<<<< HEAD
   - JDK_URL="https://defects4j.org/downloads/$JDK_FILE"
-  - if [ ! -f "$JDK_FILE" ]; then mkdir -p /home/travis/.java && (wget -nv --timeout=60 --tries=4 "$JDK_URL" || (echo "retrying wget $JDK_FILE" && wget -nv --timeout=60 --tries=4 "$JDK_URL")) && tar -xzf "$JDK_FILE" -C /home/travis/.java; fi
-=======
-  - JDK_URL="https://people.cs.umass.edu/~rjust/defects4j/download/$JDK_FILE"
   - if [ ! -f "$JDK_FILE" ]; then mkdir -p /home/travis/.java && curl -O -s -S -L --retry 2 "$JDK_URL" && tar -xzf "$JDK_FILE" -C /home/travis/.java; fi
->>>>>>> b2e2daa0
 
 install:
   - export JAVA_HOME=/home/travis/.java/jdk1.7.0_80
