language: perl
perl:
  - "5.24"

os: linux

addons:
  apt:
    packages:
      - maven
      - diffstat

cache:
  directories:
    - /home/travis/.java/

before_install:
  - JDK_OS="$TRAVIS_OS_NAME"
  - JDK_ARCH="x64"
  - JDK_VERSION="8u192"
  - JDK_FILE="jdk-$JDK_VERSION-$JDK_OS-$JDK_ARCH.tar.gz"
  - JDK_URL="https://defects4j.org/downloads/$JDK_FILE"
  - if [ ! -f "$JDK_FILE" ]; then mkdir -p /home/travis/.java && (timeout 7m curl -O -s -S -L --retry 3 "$JDK_URL" || curl -O -L --retry 3 "$JDK_URL") && tar -xzf "$JDK_FILE" -C /home/travis/.java; fi

install:
  - export JAVA_HOME=/home/travis/.java/jdk1.8.0_192
  - export PATH=$JAVA_HOME/bin:$PATH
  - java -version
  - (echo y;echo o conf prerequisites_policy follow;echo o conf commit) | cpan
  - cpan install Carton
  - carton install
  - ./init.sh
  - cd framework/test

jobs:
  include:
    # Test the tutorial and basic commands
    - script: carton exec ./test_tutorial.sh
      name: test_tutorial.sh
    - script: carton exec ./test_mutation_analysis.sh
      name: test_mutation_analysis.sh
<<<<<<< HEAD
    - script: carton exec ./test_gen_tests.sh
      name: test_gen_tests.sh
=======
    - script: carton exec ./test_randoop.sh
      name: test_randoop.sh
    - script: carton exec ./test_evosuite.sh
      name: test_evosuite.sh
>>>>>>> 537e5ca2
    - script: carton exec ./test_fix_test_suite.sh
      name: test_fix_test_suite.sh
    - script: carton exec ./test_export_command.sh
      name: test_export_command.sh
    - script: carton exec ./test_bug_mining.sh
      name: test_bug_mining.sh
    # Verify that all bugs are reproducible (run multiple jobs for projects that
    # take a long time to finish).
    - stage: verify-bugs
## Chart
      script: carton exec ./test_verify_bugs.sh -p Chart
      name: "Chart"
## Closure
    - script: carton exec ./test_verify_bugs.sh -p Closure -b1..10
      name: "Closure 1-10"
    - script: carton exec ./test_verify_bugs.sh -p Closure -b11..15
      name: "Closure 11-15"
    - script: carton exec ./test_verify_bugs.sh -p Closure -b16..20
      name: "Closure 16-20"
    - script: carton exec ./test_verify_bugs.sh -p Closure -b21..30
      name: "Closure 21-30"
    - script: carton exec ./test_verify_bugs.sh -p Closure -b31..40
      name: "Closure 31-40"
    - script: carton exec ./test_verify_bugs.sh -p Closure -b41..50
      name: "Closure 41-50"
    - script: carton exec ./test_verify_bugs.sh -p Closure -b51..60
      name: "Closure 51-60"
    - script: carton exec ./test_verify_bugs.sh -p Closure -b61..70
      name: "Closure 61-70"
    - script: carton exec ./test_verify_bugs.sh -p Closure -b71..80
      name: "Closure 71-80"
    - script: carton exec ./test_verify_bugs.sh -p Closure -b81..90
      name: "Closure 81-90"
    - script: carton exec ./test_verify_bugs.sh -p Closure -b91..100
      name: "Closure 91-100"
    - script: carton exec ./test_verify_bugs.sh -p Closure -b101..111
      name: "Closure 101-111"
    - script: carton exec ./test_verify_bugs.sh -p Closure -b112..122
      name: "Closure 112-122"
    - script: carton exec ./test_verify_bugs.sh -p Closure -b123..133
      name: "Closure 123-133"
    - script: carton exec ./test_verify_bugs.sh -p Closure -b134..142
      name: "Closure 134-142"
    - script: carton exec ./test_verify_bugs.sh -p Closure -b143..151
      name: "Closure 143-151"
    - script: carton exec ./test_verify_bugs.sh -p Closure -b152..160
      name: "Closure 152-160"
    - script: carton exec ./test_verify_bugs.sh -p Closure -b161..169
      name: "Closure 161-169"
    - script: carton exec ./test_verify_bugs.sh -p Closure -b170..176
      name: "Closure 170-176"
## Lang
    - script: carton exec ./test_verify_bugs.sh -p Lang -b1..32
      name: "Lang 1-32"
    - script: carton exec ./test_verify_bugs.sh -p Lang -b33..65
      name: "Lang 33-65"
## Math
    - script: carton exec ./test_verify_bugs.sh -p Math -b1..18
      name: "Math 1-18"
    - script: carton exec ./test_verify_bugs.sh -p Math -b19..36
      name: "Math 19-36"
    - script: carton exec ./test_verify_bugs.sh -p Math -b20..54
      name: "Math 20-54"
    - script: carton exec ./test_verify_bugs.sh -p Math -b55..80
      name: "Math 55-80"
    - script: carton exec ./test_verify_bugs.sh -p Math -b81..106
      name: "Math 81-106"
## Mockito
    - script: carton exec ./test_verify_bugs.sh -p Mockito -b1..5
      name: "Mockito 1-5"
    - script: carton exec ./test_verify_bugs.sh -p Mockito -b6..10
      name: "Mockito 6-10"
    - script: carton exec ./test_verify_bugs.sh -p Mockito -b11..15
      name: "Mockito 11-15"
    - script: carton exec ./test_verify_bugs.sh -p Mockito -b16..20
      name: "Mockito 16-20"
    - script: carton exec ./test_verify_bugs.sh -p Mockito -b21..26
      name: "Mockito 21-26"
    - script: carton exec ./test_verify_bugs.sh -p Mockito -b27..38
      name: "Mockito 27-38"
## Time
    - script: carton exec ./test_verify_bugs.sh -p Time
      name: "Time"<|MERGE_RESOLUTION|>--- conflicted
+++ resolved
@@ -39,15 +39,8 @@
       name: test_tutorial.sh
     - script: carton exec ./test_mutation_analysis.sh
       name: test_mutation_analysis.sh
-<<<<<<< HEAD
     - script: carton exec ./test_gen_tests.sh
       name: test_gen_tests.sh
-=======
-    - script: carton exec ./test_randoop.sh
-      name: test_randoop.sh
-    - script: carton exec ./test_evosuite.sh
-      name: test_evosuite.sh
->>>>>>> 537e5ca2
     - script: carton exec ./test_fix_test_suite.sh
       name: test_fix_test_suite.sh
     - script: carton exec ./test_export_command.sh
