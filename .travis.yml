language: perl
perl:
  - "5.24"

os: linux

addons:
  apt:
    packages:
      - maven
      - diffstat

cache:
  directories:
    - /home/travis/.java/

before_install:
  - JDK_OS="$TRAVIS_OS_NAME"
  - JDK_ARCH="x64"
  - JDK_VERSION="8u192"
  - JDK_FILE="jdk-$JDK_VERSION-$JDK_OS-$JDK_ARCH.tar.gz"
  - JDK_URL="http://people.cs.umass.edu/~rjust/defects4j/download/$JDK_FILE";
  - if [ ! -f "$JDK_FILE" ]; then mkdir -p /home/travis/.java && wget -nv  "$JDK_URL" && tar -xzf "$JDK_FILE" -C /home/travis/.java; fi

install:
  - export JAVA_HOME=/home/travis/.java/jdk1.8.0_192
  - export PATH=$JAVA_HOME/bin:$PATH
  - java -version
  - (echo y;echo o conf prerequisites_policy follow;echo o conf commit) | cpan
  - cpan install Carton
  - carton install
  - ./init.sh
  - cd framework/test

jobs:
  include:
    # Test the tutorial and basic commands
    - script: carton exec ./test_tutorial.sh
      name: test_tutorial.sh
    - script: carton exec ./test_mutation_analysis.sh
      name: test_mutation_analysis.sh
    - script: carton exec ./test_randoop.sh
<<<<<<< HEAD
    - script: carton exec ./test_evosuite.sh
=======
      name: test_randoop.sh
>>>>>>> 8d4f6aa0
    - script: carton exec ./test_fix_test_suite.sh
      name: test_fix_test_suite.sh
    - script: carton exec ./test_export_command.sh
      name: test_export_command.sh
    - script: carton exec ./test_bug_mining.sh
      name: test_bug_mining.sh
    # Verify that all bugs are reproducible (run multiple jobs for projects that
    # take a long time to finish).
    - stage: verify-bugs
## Chart
      script: carton exec ./test_verify_bugs.sh -p Chart
      name: "Chart"
## Closure
    - script: carton exec ./test_verify_bugs.sh -p Closure -b1..10
      name: "Closure 1-10"
    - script: carton exec ./test_verify_bugs.sh -p Closure -b11..15
      name: "Closure 11-15"
    - script: carton exec ./test_verify_bugs.sh -p Closure -b16..20
      name: "Closure 16-20"
    - script: carton exec ./test_verify_bugs.sh -p Closure -b21..30
      name: "Closure 21-30"
    - script: carton exec ./test_verify_bugs.sh -p Closure -b31..40
      name: "Closure 31-40"
    - script: carton exec ./test_verify_bugs.sh -p Closure -b41..50
      name: "Closure 41-50"
    - script: carton exec ./test_verify_bugs.sh -p Closure -b51..60
      name: "Closure 51-60"
    - script: carton exec ./test_verify_bugs.sh -p Closure -b61..70
      name: "Closure 61-70"
    - script: carton exec ./test_verify_bugs.sh -p Closure -b71..80
      name: "Closure 71-80"
    - script: carton exec ./test_verify_bugs.sh -p Closure -b81..90
      name: "Closure 81-90"
    - script: carton exec ./test_verify_bugs.sh -p Closure -b91..100
      name: "Closure 91-100"
    - script: carton exec ./test_verify_bugs.sh -p Closure -b101..111
      name: "Closure 101-111"
    - script: carton exec ./test_verify_bugs.sh -p Closure -b112..122
      name: "Closure 112-122"
    - script: carton exec ./test_verify_bugs.sh -p Closure -b123..133
      name: "Closure 123-133"
    - script: carton exec ./test_verify_bugs.sh -p Closure -b134..142
      name: "Closure 134-142"
    - script: carton exec ./test_verify_bugs.sh -p Closure -b143..151
      name: "Closure 143-151"
    - script: carton exec ./test_verify_bugs.sh -p Closure -b152..160
      name: "Closure 152-160"
    - script: carton exec ./test_verify_bugs.sh -p Closure -b161..169
      name: "Closure 161-169"
    - script: carton exec ./test_verify_bugs.sh -p Closure -b170..176
      name: "Closure 170-176"
## Lang
    - script: carton exec ./test_verify_bugs.sh -p Lang -b1..32
      name: "Lang 1-32"
    - script: carton exec ./test_verify_bugs.sh -p Lang -b33..65
      name: "Lang 33-65"
## Math
    - script: carton exec ./test_verify_bugs.sh -p Math -b1..18
      name: "Math 1-18"
    - script: carton exec ./test_verify_bugs.sh -p Math -b19..36
      name: "Math 19-36"
    - script: carton exec ./test_verify_bugs.sh -p Math -b20..54
      name: "Math 20-54"
    - script: carton exec ./test_verify_bugs.sh -p Math -b55..80
      name: "Math 55-80"
    - script: carton exec ./test_verify_bugs.sh -p Math -b81..106
      name: "Math 81-106"
## Mockito
    - script: carton exec ./test_verify_bugs.sh -p Mockito -b1..5
      name: "Mockito 1-5"
    - script: carton exec ./test_verify_bugs.sh -p Mockito -b6..10
      name: "Mockito 6-10"
    - script: carton exec ./test_verify_bugs.sh -p Mockito -b11..15
      name: "Mockito 11-15"
    - script: carton exec ./test_verify_bugs.sh -p Mockito -b16..20
      name: "Mockito 16-20"
    - script: carton exec ./test_verify_bugs.sh -p Mockito -b21..26
      name: "Mockito 21-26"
    - script: carton exec ./test_verify_bugs.sh -p Mockito -b27..38
      name: "Mockito 27-38"
## Time
    - script: carton exec ./test_verify_bugs.sh -p Time
      name: "Time"<|MERGE_RESOLUTION|>--- conflicted
+++ resolved
@@ -40,11 +40,9 @@
     - script: carton exec ./test_mutation_analysis.sh
       name: test_mutation_analysis.sh
     - script: carton exec ./test_randoop.sh
-<<<<<<< HEAD
+      name: test_randoop.sh
     - script: carton exec ./test_evosuite.sh
-=======
-      name: test_randoop.sh
->>>>>>> 8d4f6aa0
+      name: test_evosuite.sh
     - script: carton exec ./test_fix_test_suite.sh
       name: test_fix_test_suite.sh
     - script: carton exec ./test_export_command.sh
