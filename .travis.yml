language: perl
perl:
  - "5.24"

jdk:
  - openjdk7

addons:
  apt:
    packages:
      - openjdk-7-jdk

install:
  - jdk_switcher use openjdk7
  - export PATH=$JAVA_HOME/bin:$PATH
  - (echo y;echo o conf prerequisites_policy follow;echo o conf commit) | cpan
  - cpan install Carton
  - carton install
  - ./init.sh
  - cd framework/test

jobs:
  include:
    # Test the tutorial and basic commands
    - script: carton exec ./test_tutorial.sh
    - script: carton exec ./test_mutation_analysis.sh
    - script: carton exec ./test_randoop.sh
    - script: carton exec ./test_fix_test_suite.sh
<<<<<<< HEAD
# Verify that all bugs are reproducible (run multiple jobs for projects that
=======
    # Verify that all bugs are reproducible (run multiple jobs for projects that
>>>>>>> 6bc92429
# take a long time to finish).
    - stage: verify-bugs
## Chart
      script: carton exec ./test_verify_bugs.sh -p Chart
## Closure
    - script: carton exec ./test_verify_bugs.sh -p Closure -b1..10
    - script: carton exec ./test_verify_bugs.sh -p Closure -b11..15
    - script: carton exec ./test_verify_bugs.sh -p Closure -b16..20
    - script: carton exec ./test_verify_bugs.sh -p Closure -b21..30
    - script: carton exec ./test_verify_bugs.sh -p Closure -b31..40
    - script: carton exec ./test_verify_bugs.sh -p Closure -b41..50
    - script: carton exec ./test_verify_bugs.sh -p Closure -b51..60
    - script: carton exec ./test_verify_bugs.sh -p Closure -b61..70
    - script: carton exec ./test_verify_bugs.sh -p Closure -b71..80
    - script: carton exec ./test_verify_bugs.sh -p Closure -b81..90
    - script: carton exec ./test_verify_bugs.sh -p Closure -b91..100
    - script: carton exec ./test_verify_bugs.sh -p Closure -b101..111
    - script: carton exec ./test_verify_bugs.sh -p Closure -b112..122
    - script: carton exec ./test_verify_bugs.sh -p Closure -b123..133
## Lang
    - script: carton exec ./test_verify_bugs.sh -p Lang -b1..32
    - script: carton exec ./test_verify_bugs.sh -p Lang -b33..65
## Math
    - script: carton exec ./test_verify_bugs.sh -p Math -b1..18
    - script: carton exec ./test_verify_bugs.sh -p Math -b19..36
    - script: carton exec ./test_verify_bugs.sh -p Math -b20..54
    - script: carton exec ./test_verify_bugs.sh -p Math -b55..80
    - script: carton exec ./test_verify_bugs.sh -p Math -b81..106
## Mockito
    - script: carton exec ./test_verify_bugs.sh -p Mockito -b1..5
    - script: carton exec ./test_verify_bugs.sh -p Mockito -b6..10
    - script: carton exec ./test_verify_bugs.sh -p Mockito -b11..15
    - script: carton exec ./test_verify_bugs.sh -p Mockito -b16..20
    - script: carton exec ./test_verify_bugs.sh -p Mockito -b21..26
    - script: carton exec ./test_verify_bugs.sh -p Mockito -b27..38
## Time
    - script: carton exec ./test_verify_bugs.sh -p Time<|MERGE_RESOLUTION|>--- conflicted
+++ resolved
@@ -26,11 +26,7 @@
     - script: carton exec ./test_mutation_analysis.sh
     - script: carton exec ./test_randoop.sh
     - script: carton exec ./test_fix_test_suite.sh
-<<<<<<< HEAD
-# Verify that all bugs are reproducible (run multiple jobs for projects that
-=======
     # Verify that all bugs are reproducible (run multiple jobs for projects that
->>>>>>> 6bc92429
 # take a long time to finish).
     - stage: verify-bugs
 ## Chart
