#!/usr/bin/env bash

set -e

# The name of the archive that contains all project repos
ARCHIVE=defects4j-repos.zip

clean() {
    rm -rf \
    closure-compiler.git \
<<<<<<< HEAD
    commons-cli.git \
    commons-codec.git \
    commons-csv.git \
=======
    commons-collections.git \
    commons-compress.git \
>>>>>>> 6a58e13f
    commons-lang.git \
    commons-jxpath.git \
    commons-math.git \
    gson.git \
    jackson-core.git \
    jackson-databind.git \
    jackson-dataformat-xml \
    jfreechart \
    joda-time.git \
    jsoup.git \
    README 
}

# MacOS does not install the timeout command by default.
if [ "$(uname)" = "Darwin" ] ; then
  function timeout() { perl -e 'alarm shift; exec @ARGV' "$@"; }
fi

# Download the remote resource to a local file of the same name, if the
# remote resource is newer.  Works around connections that hang.  Takes a
# single command-line argument, a URL.
download_url() {
    BASENAME=`basename ${@: -1}`
    if [ "$(uname)" = "Darwin" ] ; then
        wget -nv -N "$@"
    else
	timeout 300 curl -s -S -R -L -O -z "$BASENAME" "$@" || (echo "retrying curl $@" && rm -f "$BASENAME" && curl -R -L -O -z "$BASENAME" "$@")
    fi
}

# The BSD version of stat does not support --version or -c
if stat --version &> /dev/null; then
    # GNU version
    cmd="stat -c %Y $ARCHIVE"
else
    # BSD version
    cmd="stat -f %m $ARCHIVE"
fi

if [ -e $ARCHIVE ]; then
    old=$($cmd)
else
    old=0
fi
# Only download repos if the server has a newer file
download_url "http://blankslatetech.com/downloads/$ARCHIVE"
<<<<<<< HEAD
=======

>>>>>>> 6a58e13f
new=$($cmd)

# Exit if no newer file is available
[ "$old" == "$new" ] && exit 0

# Remove old files
clean

# Extract new repos
unzip -q -u $ARCHIVE && mv defects4j/project_repos/* . && rm -r defects4j<|MERGE_RESOLUTION|>--- conflicted
+++ resolved
@@ -8,16 +8,13 @@
 clean() {
     rm -rf \
     closure-compiler.git \
-<<<<<<< HEAD
     commons-cli.git \
     commons-codec.git \
-    commons-csv.git \
-=======
     commons-collections.git \
     commons-compress.git \
->>>>>>> 6a58e13f
+    commons-csv.git \
+    commons-jxpath.git \
     commons-lang.git \
-    commons-jxpath.git \
     commons-math.git \
     gson.git \
     jackson-core.git \
@@ -26,6 +23,7 @@
     jfreechart \
     joda-time.git \
     jsoup.git \
+    mockito.git \
     README 
 }
 
@@ -62,10 +60,7 @@
 fi
 # Only download repos if the server has a newer file
 download_url "http://blankslatetech.com/downloads/$ARCHIVE"
-<<<<<<< HEAD
-=======
 
->>>>>>> 6a58e13f
 new=$($cmd)
 
 # Exit if no newer file is available
