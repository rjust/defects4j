--- conflicted
+++ resolved
@@ -36,11 +36,7 @@
     old=0
 fi
 # Only download repos if the server has a newer file
-<<<<<<< HEAD
-wget -N https://defects4j.org/downloads/$ARCHIVE
-=======
-curl_with_retry -R -L -O -z "$ARCHIVE" "https://people.cs.umass.edu/~rjust/defects4j/download/$ARCHIVE"
->>>>>>> c9c23250
+curl_with_retry -R -L -O -z "$ARCHIVE" "https://defects4j.org/downloads/$ARCHIVE"
 new=$($cmd)
 
 # Exit if no newer file is available
