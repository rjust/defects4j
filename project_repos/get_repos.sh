--- conflicted
+++ resolved
@@ -47,11 +47,7 @@
     old=0
 fi
 # Only download repos if the server has a newer file
-<<<<<<< HEAD
-wget -N http://blankslatetech.com/downloads/$ARCHIVE
-=======
-curl_with_retry "https://defects4j.org/downloads/$ARCHIVE"
->>>>>>> 2510e712
+curl_with_retry "http://blankslatetech.com/downloads/$ARCHIVE"
 new=$($cmd)
 
 # Exit if no newer file is available
