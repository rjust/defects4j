--- conflicted
+++ resolved
@@ -39,11 +39,7 @@
     old=0
 fi
 # Only download repos if the server has a newer file
-<<<<<<< HEAD
-wget -N http://blankslatetech.com/downloads/$ARCHIVE
-=======
 curl_with_retry -R -L -O -z "$ARCHIVE" "https://defects4j.org/downloads/$ARCHIVE"
->>>>>>> 3ce4788a
 new=$($cmd)
 
 # Exit if no newer file is available
